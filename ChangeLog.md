<<<<<<< HEAD
### 0.4.1 / 2012-04-01

* Added "WARNING" messages for when ronin-support cannot load `openssl` or
  `zlib`.
* Added YARD `@see` tags to all methods defined in {Ronin::Network::Mixins}.
* Use `$stdout`, `$stderr` instead of `STDOUT`, `STDERR`, respectively.
* Included {Ronin::Network::DNS} into {Net} as well.
* Included {Ronin::Network::TCP} into {Ronin::Network::SSL}.
* Require `ronin/network/ssl` in `ronin/network`.
* Require `ronin/network/extensions/ssl` in `ronin/network/extensions`.
* Included {Ronin::Network::SSL} into {Ronin::Support}.
* Default all `local_port` variables to `0` instead of `nil`. Workaround
  for JRuby bug [#6574](http://jira.codehaus.org/browse/JRUBY-6574).
* Fixed a major syntax error in `ronin/network/ssl`, that caused the `ssl_*`
  methods to not be defined in {Ronin::Network::SSL}.
* Fixed YARD `@see` tags in the {Ronin::Network} modules.
=======
### 0.5.0 / 2012-05-28

* Added {Float#pack}.
* Added {Regexp::WORD}.
* Added {Regexp::PHONE_NUMBER}.
* Added {Ronin::Binary::Template}.
* Added {Ronin::Binary::Struct}.
* Added {Ronin::Binary::Hexdump::Parser}.
* Added {Ronin::Fuzzing::Template}.
* Added {Ronin::Fuzzing::Repeater}.
* Added {Ronin::Fuzzing::Fuzzer}.
* Added {Ronin::Fuzzing::Mutator}.
* Added {Ronin::Wordlist.create}.
* Added {Ronin::Wordlist#path} and {Ronin::Wordlist#words}.
* Added {Ronin::Wordlist#save}.
* Added {Ronin::Network::Proxy}, {Ronin::Network::TCP::Proxy} and
  {Ronin::Network::UDP::Proxy}.
* Added {Ronin::Network::TCP#tcp_open?}.
* Added {Ronin::Network::TCP#tcp_server_loop}.
* Added {Ronin::Network::UDP#udp_open?}.
* Added {Ronin::Network::UDP#udp_server_loop}.
* Added {Ronin::Network::Mixins::TCP#tcp_open?}.
* Added {Ronin::Network::Mixins::UDP#udp_open?}.
* Added {Ronin::Network::Mixins::UDP#udp_server_loop}.
* Added {Ronin::Network::Mixins::UDP#udp_recv}.
* Added {Ronin::Network::FTP}.
* Added {Ronin::Network::UNIX}.
* Added {Ronin::Network::Mixins::FTP}.
* Added {Ronin::Network::Mixins::UNIX}.
* Aliased {String#escape} to {String#dump}.
* Renamed {String#hex_unescape} to {String#unescape}.
  * Aliased {String#hex_unescape} to {String#unescape}.
* Renamed {Ronin::Network::TCP#tcp_single_server} to
  {Ronin::Network::TCP#tcp_accept}.
* Renamed {Ronin::Network::UDP#udp_single_server} to
  {Ronin::Network::UDP#udp_recv}.
* Deprecated {Ronin::Network::TCP#tcp_single_server}.
* Deprecated {Ronin::Network::UDP#udp_single_server}.
* Backported Ruby 1.9 only {Base64} methods.
* Allow {Integer#pack} to accept a type from {Ronin::Binary::Template::TYPES}.
* Allow {Array#pack} to accept types from {Ronin::Binary::Template::TYPES}.
* Allow {String#unpack} to accept types from {Ronin::Binary::Template::TYPES}.
* Support nmap-style `i,j-k` globbed IP address ranges in {IPAddr.each}.
* Moved {String#unhexdump} logic into {Ronin::Binary::Hexdump::Parser}.
  * Added the `:named_chars` option.
  * Improved the parsing of `od` hexdumps.
  * Support unhexdumping specific endianness.
  * Support unhexdumping floats / doubles.
* Allow {String#mutate} to accept Symbols that map to {Ronin::Fuzzing}
  generator methods.
* {Ronin::Fuzzing.[]} now raises a `NoMethodError` for unknown fuzzing methods.
* Use `module_function` in {Ronin::Fuzzing}, so the generator methods can be
  included into other Classes/Modules.
* Require uri-query_params ~> 0.6.
* Use `$stdout` instead of calling `Kernel.puts` or `STDOUT`.
  Prevents infinite recursion if another library overrides `Kernel.puts`.
* Allow {Ronin::Network::DNS} methods to yield resolved addresses.
* Inject {Ronin::Network::DNS} into {Net} for backwards compatibility.
* Allow {Ronin::Network::TCP#tcp_server} to accept a `backlog` argument.
* Default the server host to `0.0.0.0` in
  {Ronin::Network::TCP#tcp_accept}.
* No longer honor the `VERBOSE` environment variable for enabling verbose output
  in {Ronin::UI::Output}. Use `ruby -w` or `ruby -d` instead.
* No longer support loading `extlib` in `ronin/support/inflector`.
>>>>>>> 745522ef

### 0.4.0 / 2012-02-12

* Require uri-query_params ~> 0.6.
* Require parameters ~> 0.4.
* Added {Regexp::DELIM}.
* Added {Regexp::IDENTIFIER}.
* Added {Regexp::OCTET}.
* Added {Regexp::FILE_EXT}.
* Added {Regexp::FILE_NAME}.
* Added {Regexp::FILE}.
* Added {Regexp::DIRECTORY}.
* Added {Regexp::RELATIVE_UNIX_PATH}.
* Added {Regexp::ABSOLUTE_UNIX_PATH}.
* Added {Regexp::UNIX_PATH}.
* Added {Regexp::RELATIVE_WINDOWS_PATH}.
* Added {Regexp::ABSOLUTE_WINDOWS_PATH}.
* Added {Regexp::WINDOWS_PATH}.
* Added {Regexp::RELATIVE_PATH}.
* Added {Regexp::ABSOLUTE_PATH}.
* Added {Regexp::PATH}.
* Added {String#repeating}.
* Added {String#sql_inject}.
* Added {String#mutate}.
* Added {Ronin::Fuzzing}.
  * Added {Ronin::Fuzzing.[]}.
  * Added `Ronin::Fuzzing.bad_strings`.
  * Added `Ronin::Fuzzing.format_strings`.
  * Added `Ronin::Fuzzing.bad_paths`.
  * Added `Ronin::Fuzzing.bit_fields`.
  * Added `Ronin::Fuzzing.signed_bit_fields`.
  * Added `Ronin::Fuzzing.uint8`.
  * Added `Ronin::Fuzzing.uint16`.
  * Added `Ronin::Fuzzing.uint32`.
  * Added `Ronin::Fuzzing.uint64`.
  * Added `Ronin::Fuzzing.int8`.
  * Added `Ronin::Fuzzing.int16`.
  * Added `Ronin::Fuzzing.int32`.
  * Added `Ronin::Fuzzing.int64`.
  * Added `Ronin::Fuzzing.sint8`.
  * Added `Ronin::Fuzzing.sint16`.
  * Added `Ronin::Fuzzing.sint32`.
  * Added `Ronin::Fuzzing.sint64`.
* Added {Ronin::Wordlist}.
* Added {Ronin::Network::DNS}.
* Added {Ronin::Network::Mixins::Mixin}.
* Added {Ronin::Network::Mixins::DNS}.
* Added {Ronin::Network::Mixins::SSL}.
* Added missing {Ronin::Network::UDP#udp_send} and
  {Ronin::Network::Mixins::UDP#udp_send} methods.
* Added {Ronin::UI::Output::Helpers#print_exception}.
* Made {Regexp::HOST_NAME} case-insensitive.
* Refactored {Regexp::IPv4} to not match invalid IPv4 addresses.
* Require `ronin/formatting/html` in `ronin/formatting`.
* Allow {String#base64_encode} and {String#base64_decode} to accept a formatting
  argument.
  * `:normal`
  * `:strict`
  * `:url` / `:urlsafe`
* Fixed a bug in {String#js_unescape}, where `%uXX` chars were not being
  unescaped (thanks isis!).
* Have {String#fuzz} only accept `Regexp` and `String` objects.
* Moved {String#fuzz} and {String.generate} into `ronin/fuzzing`.
* Moved `Net.*` methods into the {Ronin::Network} modules.
* Fixed bugs in {Ronin::Network::UDP#udp_connect} and
  {Ronin::Network::UDP#udp_server}.
* Fixed a bug in {Ronin::Network::HTTP.expand_url}, where the URI query-string
  was not being escaped.
* Allow {Ronin::Network::HTTP.request} to accept `:query` and `:query_params`
  options.
* Fixed a bug in `Ronin::Network::Mixins::HTTP#http_session`, where
  normalized options were not being yielded.
* {Ronin::Network::HTTP#http_get_headers} and
  {Ronin::Network::HTTP#http_post_headers} now return a Hash of Capitalized
  Header names and String values.
* Allow {Ronin::Templates::Erb} to use `<%- -%>` syntax.
* Alias `<<` to `write` in {Ronin::UI::Output::Helpers}.
* Fixed bugs in {Ronin::UI::Shell}.
* Warning messages are printed by {Ronin::UI::Output::Helpers}, unless output
  is silenced.
* {Ronin::UI::Output::Helpers} and {Ronin::Network} modules are included into
  {Ronin::Support}.

### 0.3.0 / 2011-10-16

* Require combinatorics ~> 0.4.
* Added {Enumerable#map_hash}.
* Added {String.generate}.
* Added {String#fuzz}.
* Added {File.each_line}.
* Added {File.each_row}.
* Added {Resolv.resolver}.
* Added {URI::HTTP#request}.
* Added {URI::HTTP#status}.
* Added {URI::HTTP#ok?}.
* Added {URI::HTTP#server}.
* Added {URI::HTTP#powered_by}.
* Added {URI::HTTP#copy}.
* Added {URI::HTTP#delete}.
* Added {URI::HTTP#get}.
* Added {URI::HTTP#get_headers}.
* Added {URI::HTTP#get_body}.
* Added {URI::HTTP#head}.
* Added {URI::HTTP#lock}.
* Added {URI::HTTP#mkcol}.
* Added {URI::HTTP#move}.
* Added {URI::HTTP#options}.
* Added {URI::HTTP#post}.
* Added {URI::HTTP#post_headers}.
* Added {URI::HTTP#post_body}.
* Added {URI::HTTP#prop_find}.
* Added {URI::HTTP#prop_match}.
* Added {URI::HTTP#trace}.
* Added {URI::HTTP#unlock}.
* Added {Regexp::MAC}.
* Added {Regexp::IPv6}, {Regexp::IPv4} and {Regexp::IP}.
* Added {Regexp::HOST_NAME}.
* Added {Regexp::USER_NAME}.
* Added {Regexp::EMAIL_ADDR}.
* Moved {Ronin::UI::Output}, {Ronin::UI::Shell} and {Ronin::Network::Mixins}
  from ronin into ronin-support.
* Refactored {Ronin::UI::Shell} into a Class where commands are defined as
  protected methods.

### 0.2.0 / 2011-07-04

* Require data_paths ~> 0.3.
* Added {Ronin::Mixin}.
* Added {Ronin::Network::SMTP::Email#headers}.
* Added {Integer#html_escape}.
* Added {Integer#js_escape}.
* Added {Integer#format_js}.
* Added {String#html_escape}.
* Added {String#html_unescape}.
* Added {String#js_escape}.
* Added {String#js_unescape}.
* Added {String#format_js}.
* Added `Net.smtp_send_message`.
* Added `Net.http_status`.
* Added `Net.http_get_headers`.
* Added `Net.http_post_headers`.
* Added YARD `@api` tags to define the public, semi-public and private APIs.
* Renamed `Kernel#attempt` to {Kernel#try}.
* Allow `:method` to be used with `Net.http_ok?`.
* Fixed a bug in {Ronin::Network::HTTP.expand_url} where `:host` and `:port`
  options were being overridden.
* Improved the performance of {Integer#bytes}.
* Only redefine {String#dump} for Ruby 1.8.x.
  * Ruby >= 1.9.1 correctly hex-escapes special characters.
* Fixed a bug in {String#format_chars}, where it was not using `each_char`
  for unicode characters.
* Deprecated {String#common_postfix}, in favor of {String#common_suffix}.
  {String#common_postfix} will be removed in ronin-support 1.0.0.
* `Net.http_get_body` no longer accepts a block.
* `Net.http_post_body` no longer accepts a block.

### 0.1.0 / 2011-03-20

* Initial release:
  * Split out of [ronin](http://github.com/ronin-ruby/ronin) 0.3.0.
  * Upgraded to the LGPL-3 license.
  * Require Ruby >= 1.8.7.
  * Require chars ~> 0.2.
  * Require combinatorics ~> 0.3.
  * Require uri-query_params ~> 0.5, >= 0.5.2.
  * Require data_paths ~> 0.2, >= 0.2.1.
<|MERGE_RESOLUTION|>--- conflicted
+++ resolved
@@ -1,21 +1,3 @@
-<<<<<<< HEAD
-### 0.4.1 / 2012-04-01
-
-* Added "WARNING" messages for when ronin-support cannot load `openssl` or
-  `zlib`.
-* Added YARD `@see` tags to all methods defined in {Ronin::Network::Mixins}.
-* Use `$stdout`, `$stderr` instead of `STDOUT`, `STDERR`, respectively.
-* Included {Ronin::Network::DNS} into {Net} as well.
-* Included {Ronin::Network::TCP} into {Ronin::Network::SSL}.
-* Require `ronin/network/ssl` in `ronin/network`.
-* Require `ronin/network/extensions/ssl` in `ronin/network/extensions`.
-* Included {Ronin::Network::SSL} into {Ronin::Support}.
-* Default all `local_port` variables to `0` instead of `nil`. Workaround
-  for JRuby bug [#6574](http://jira.codehaus.org/browse/JRUBY-6574).
-* Fixed a major syntax error in `ronin/network/ssl`, that caused the `ssl_*`
-  methods to not be defined in {Ronin::Network::SSL}.
-* Fixed YARD `@see` tags in the {Ronin::Network} modules.
-=======
 ### 0.5.0 / 2012-05-28
 
 * Added {Float#pack}.
@@ -80,7 +62,6 @@
 * No longer honor the `VERBOSE` environment variable for enabling verbose output
   in {Ronin::UI::Output}. Use `ruby -w` or `ruby -d` instead.
 * No longer support loading `extlib` in `ronin/support/inflector`.
->>>>>>> 745522ef
 
 ### 0.4.0 / 2012-02-12
 
