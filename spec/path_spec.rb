require 'spec_helper'
require 'ronin/support/path'

describe Ronin::Support::Path do
  subject { described_class }

  let(:n) { 7 }

<<<<<<< HEAD
  it "should inherit from Pathname" do
=======
  it "must inherit from Pathname" do
>>>>>>> 7c90f9ba
    expect(subject.superclass).to eq(Pathname)
  end

  describe "#initialize" do
    it "must accept a separator argument" do
      path = described_class.new('foo',"\\")

      expect(path.separator).to eq("\\")
    end

    it "must default the separator to File::SEPARATOR" do
      path = described_class.new('foo')

      expect(path.separator).to eq(File::SEPARATOR)
    end
  end

<<<<<<< HEAD
  describe "up" do
    it "should be able to traverse up 0 directories" do
      expect(subject.up(0)).to eq(File::SEPARATOR)
    end

    it "should raise an ArgumentError when not passed an Integer or Enumerable" do
=======
  describe ".up" do
    it "must be able to traverse up 0 directories" do
      expect(subject.up(0)).to eq(File::SEPARATOR)
    end

    it "must raise an ArgumentError when not passed an Integer or Enumerable" do
>>>>>>> 7c90f9ba
      expect {
        subject.up(1.5)
      }.to raise_error(ArgumentError)
    end

<<<<<<< HEAD
    it "should raise an ArgumentError on negative number of directories" do
=======
    it "must raise an ArgumentError on negative number of directories" do
>>>>>>> 7c90f9ba
      expect {
        subject.up(-1)
      }.to raise_error(ArgumentError)
    end

<<<<<<< HEAD
    it "should create directory-escaping paths" do
=======
    it "must create directory-escaping paths" do
>>>>>>> 7c90f9ba
      expect(subject.up(n).to_s).to eq((['..'] * n).join(File::SEPARATOR))
    end

    it "must create a range of directory-escaping paths" do
      range = 7..10

<<<<<<< HEAD
      expect(subject.up(range)).to eq(range.map { |i| Path.up(i) })
    end

    it "should allow using custom path separators" do
=======
      expect(subject.up(range)).to eq(range.map { |i| subject.up(i) })
    end

    it "must allow using custom path separators" do
>>>>>>> 7c90f9ba
      expect(subject.up(n,'\\').to_s).to eq((['..'] * n).join("\\"))
    end
  end

  describe "#join" do
    subject { described_class.new('base') }

    it "must join with sub-paths" do
      sub_path = File.join('one','two')
      expected = [subject, sub_path].join(File::SEPARATOR)

      expect(subject.join(sub_path).to_s).to eq(expected)
    end

    it "must join with a sub-directory" do
      sub_directory = 'three'
      expected = [subject, sub_directory].join(File::SEPARATOR)

      expect(subject.join(sub_directory).to_s).to eq(expected)
    end

    it "must not collapse directory traversals" do
      traversal = described_class.up(n)
      expected = [subject, traversal].join(File::SEPARATOR)

      expect(subject.join(traversal).to_s).to eq(expected)
    end

    it "must filter out leading directory separators" do
      expected = [subject, 'sub'].join(File::SEPARATOR)

      expect(subject.join('/','sub','/').to_s).to eq(expected)
    end

    it "must filter out extra directory separators" do
      expected = [subject, 'sub'].join(File::SEPARATOR)

      expect(subject.join('/sub').to_s).to eq(expected)
    end

<<<<<<< HEAD
    it "should join with the root path" do
      expect(Path.root.join('etc','passwd').to_s).to eq('/etc/passwd')
=======
    it "must join with the root path" do
      path = described_class.root.join('etc','passwd')

      expect(path.to_s).to eq('/etc/passwd')
>>>>>>> 7c90f9ba
    end

    context "with a custom path seperator" do
      let(:separator) { "\\" }

      subject { described_class.new('foo',separator) }

      it "must pass the path separator to the new path" do
        new_path = subject.join('bar','baz')

        expect(new_path.separator).to eq(separator)
      end
    end
  end
end<|MERGE_RESOLUTION|>--- conflicted
+++ resolved
@@ -6,11 +6,7 @@
 
   let(:n) { 7 }
 
-<<<<<<< HEAD
-  it "should inherit from Pathname" do
-=======
   it "must inherit from Pathname" do
->>>>>>> 7c90f9ba
     expect(subject.superclass).to eq(Pathname)
   end
 
@@ -28,58 +24,34 @@
     end
   end
 
-<<<<<<< HEAD
-  describe "up" do
-    it "should be able to traverse up 0 directories" do
-      expect(subject.up(0)).to eq(File::SEPARATOR)
-    end
-
-    it "should raise an ArgumentError when not passed an Integer or Enumerable" do
-=======
   describe ".up" do
     it "must be able to traverse up 0 directories" do
       expect(subject.up(0)).to eq(File::SEPARATOR)
     end
 
     it "must raise an ArgumentError when not passed an Integer or Enumerable" do
->>>>>>> 7c90f9ba
       expect {
         subject.up(1.5)
       }.to raise_error(ArgumentError)
     end
 
-<<<<<<< HEAD
-    it "should raise an ArgumentError on negative number of directories" do
-=======
     it "must raise an ArgumentError on negative number of directories" do
->>>>>>> 7c90f9ba
       expect {
         subject.up(-1)
       }.to raise_error(ArgumentError)
     end
 
-<<<<<<< HEAD
-    it "should create directory-escaping paths" do
-=======
     it "must create directory-escaping paths" do
->>>>>>> 7c90f9ba
       expect(subject.up(n).to_s).to eq((['..'] * n).join(File::SEPARATOR))
     end
 
     it "must create a range of directory-escaping paths" do
       range = 7..10
 
-<<<<<<< HEAD
-      expect(subject.up(range)).to eq(range.map { |i| Path.up(i) })
-    end
-
-    it "should allow using custom path separators" do
-=======
       expect(subject.up(range)).to eq(range.map { |i| subject.up(i) })
     end
 
     it "must allow using custom path separators" do
->>>>>>> 7c90f9ba
       expect(subject.up(n,'\\').to_s).to eq((['..'] * n).join("\\"))
     end
   end
@@ -120,15 +92,10 @@
       expect(subject.join('/sub').to_s).to eq(expected)
     end
 
-<<<<<<< HEAD
-    it "should join with the root path" do
-      expect(Path.root.join('etc','passwd').to_s).to eq('/etc/passwd')
-=======
     it "must join with the root path" do
       path = described_class.root.join('etc','passwd')
 
       expect(path.to_s).to eq('/etc/passwd')
->>>>>>> 7c90f9ba
     end
 
     context "with a custom path seperator" do
