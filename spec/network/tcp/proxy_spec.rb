require 'spec_helper'
require 'ronin/support/network/tcp/proxy'

describe Ronin::Support::Network::TCP::Proxy do
  context "integration", :network do
    let(:port)   { 1337                    }
    let(:host)   { 'localhost'             }
    let(:server) { ['www.example.com', 80] }

    before(:each) do
      @proxy  = described_class.new(
        :port   => port,
        :host   => host,
        :server => server
      )
      @thread = Thread.new { @proxy.start }

      sleep 0.1
    end

    describe "#on_client_connect" do
      let(:injection) { "Client connected\r\n" }

      before do
        @proxy.on_client_connect do |client|
          client.write(injection)
        end

        @socket = TCPSocket.new(host,port)
      end

      it "must trigger when a new client connects" do
        expect(@socket.readline).to eq(injection)
      end

<<<<<<< HEAD
    it "should trigger when a new client connects" do
      expect(@socket.readline).to eq(injection)
=======
      after { @socket.close }
>>>>>>> 7c90f9ba
    end

    describe "#on_server_connect" do
      let(:injection) { "Server connected\r\n" }

      before do
        @proxy.on_server_connect do |client,server|
          client.write(injection)
        end

        @socket = TCPSocket.new(host,port)
      end

      it "must trigger after a new client connects" do
        expect(@socket.readline).to eq(injection)
      end

<<<<<<< HEAD
    it "should trigger after a new client connects" do
      expect(@socket.readline).to eq(injection)
=======
      after { @socket.close }
>>>>>>> 7c90f9ba
    end

    describe "#on_client_data" do
      before do
        @proxy.on_client_data do |client,server,data|
          if (match = data.match(/HTTP\/(\d\.\d)/))
            client.write("HTTP #{match[1]} detected!\r\n")
          end
        end

<<<<<<< HEAD
  describe "#on_client_data" do
    before do
      @proxy.on_client_data do |client,server,data|
        if (match = data.match(/HTTP\/(\d\.\d)/))
          client.write("HTTP #{match[1]} detected!\r\n")
        end
=======
        @socket = TCPSocket.new(host,port)
>>>>>>> 7c90f9ba
      end

      it "must trigger when the client sends data" do
        @socket.write("GET /placeholder HTTP/1.0\r\n\r\n")

<<<<<<< HEAD
    it "should trigger when the client sends data" do
      @socket.write("GET /placeholder HTTP/1.0\r\n\r\n")

      expect(@socket.readline).to eq("HTTP 1.0 detected!\r\n")
=======
        expect(@socket.readline).to eq("HTTP 1.0 detected!\r\n")
      end

      after { @socket.close }
>>>>>>> 7c90f9ba
    end

    describe "#on_server_data" do
      before do
        @proxy.on_server_data do |client,server,data|
          data.gsub!(/Connection: \S+/,'Connection: keep-alive')
        end

        @socket = TCPSocket.new(host,port)
      end

      it "must trigger when the server sends data" do
        @socket.write("GET / HTTP/1.0\r\n\r\n")

        expect(@socket.read).to include("Connection: keep-alive\r\n")
      end

<<<<<<< HEAD
      expect(@socket.read).to include("Connection: keep-alive\r\n")
=======
      after { @socket.close }
>>>>>>> 7c90f9ba
    end

    describe "#on_server_disconnect" do
      let(:injection) { "Haha Internet!\r\n" }

      before do
        @proxy.on_server_disconnect do |client,server|
          client.write(injection)
        end

        @socket = TCPSocket.new(host,port)
      end

      it "must trigger when the server closes the connection" do
        @socket.write("GET / HTTP/1.0\r\n\r\n")

        expect(@socket.read.end_with?(injection)).to be(true)
      end

<<<<<<< HEAD
      expect(@socket.read.end_with?(injection)).to be(true)
=======
      after { @socket.close }
>>>>>>> 7c90f9ba
    end

    after(:each) do
      @thread.kill
      @proxy.close
    end
  end
end<|MERGE_RESOLUTION|>--- conflicted
+++ resolved
@@ -33,12 +33,7 @@
         expect(@socket.readline).to eq(injection)
       end
 
-<<<<<<< HEAD
-    it "should trigger when a new client connects" do
-      expect(@socket.readline).to eq(injection)
-=======
       after { @socket.close }
->>>>>>> 7c90f9ba
     end
 
     describe "#on_server_connect" do
@@ -56,12 +51,7 @@
         expect(@socket.readline).to eq(injection)
       end
 
-<<<<<<< HEAD
-    it "should trigger after a new client connects" do
-      expect(@socket.readline).to eq(injection)
-=======
       after { @socket.close }
->>>>>>> 7c90f9ba
     end
 
     describe "#on_client_data" do
@@ -72,32 +62,16 @@
           end
         end
 
-<<<<<<< HEAD
-  describe "#on_client_data" do
-    before do
-      @proxy.on_client_data do |client,server,data|
-        if (match = data.match(/HTTP\/(\d\.\d)/))
-          client.write("HTTP #{match[1]} detected!\r\n")
-        end
-=======
         @socket = TCPSocket.new(host,port)
->>>>>>> 7c90f9ba
       end
 
       it "must trigger when the client sends data" do
         @socket.write("GET /placeholder HTTP/1.0\r\n\r\n")
 
-<<<<<<< HEAD
-    it "should trigger when the client sends data" do
-      @socket.write("GET /placeholder HTTP/1.0\r\n\r\n")
-
-      expect(@socket.readline).to eq("HTTP 1.0 detected!\r\n")
-=======
         expect(@socket.readline).to eq("HTTP 1.0 detected!\r\n")
       end
 
       after { @socket.close }
->>>>>>> 7c90f9ba
     end
 
     describe "#on_server_data" do
@@ -115,11 +89,7 @@
         expect(@socket.read).to include("Connection: keep-alive\r\n")
       end
 
-<<<<<<< HEAD
-      expect(@socket.read).to include("Connection: keep-alive\r\n")
-=======
       after { @socket.close }
->>>>>>> 7c90f9ba
     end
 
     describe "#on_server_disconnect" do
@@ -139,11 +109,7 @@
         expect(@socket.read.end_with?(injection)).to be(true)
       end
 
-<<<<<<< HEAD
-      expect(@socket.read.end_with?(injection)).to be(true)
-=======
       after { @socket.close }
->>>>>>> 7c90f9ba
     end
 
     after(:each) do
