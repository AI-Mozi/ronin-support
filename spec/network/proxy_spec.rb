require 'spec_helper'
require 'ronin/support/network/proxy'

describe Ronin::Support::Network::Proxy do
  let(:port)  { 1337              }
  let(:host)  { '127.0.0.1'       }
  let(:server_host) { 'www.example.com' }
  let(:server_port) { 80                }

  let(:proxy) do
    described_class.new(
      port: port,
      host: host,
      server: [server_host, server_port]
    )
  end

  subject { proxy }

  describe "#initialize" do
    it "must default host to '0.0.0.0'" do
      proxy = described_class.new(
        port: port,
        server: [server_host, server_port]
      )

      expect(proxy.port).to eq(port)
      expect(proxy.host).to eq('0.0.0.0')
    end

    it "must allow setting both the host and port" do
      proxy = described_class.new(
        port: port,
        host: host,
        server: [server_host, server_port]
      )

      expect(proxy.port).to eq(port)
      expect(proxy.host).to eq(host)
    end

    it "must set the server_host and server_port" do
      proxy = described_class.new(
        port: port,
        host: host,
        server: [server_host, server_port]
      )

      expect(proxy.server_host).to eq(server_host)
      expect(proxy.server_port).to eq(server_port)
    end
  end

  describe "#on_data" do
<<<<<<< HEAD
    it "should call on_client_data" do
=======
    it "must call on_client_data" do
>>>>>>> 7c90f9ba
      expect(subject).to receive(:on_client_data)

      subject.on_data { |client,server,data| }
    end

<<<<<<< HEAD
    it "should call on_server_data" do
=======
    it "must call on_server_data" do
>>>>>>> 7c90f9ba
      expect(subject).to receive(:on_server_data)

      subject.on_data { |client,server,data| }
    end
  end

  describe "actions" do
    describe "#ignore!" do
<<<<<<< HEAD
      it "should throw the :ignore action" do
=======
      it "must throw the :ignore action" do
>>>>>>> 7c90f9ba
        expect {
          subject.ignore!
        }.to throw_symbol(:action, :ignore)
      end
    end

    describe "#close!" do
<<<<<<< HEAD
      it "should throw the :close action" do
=======
      it "must throw the :close action" do
>>>>>>> 7c90f9ba
        expect {
          subject.close!
        }.to throw_symbol(:action, :close)
      end
    end

    describe "#reset!" do
<<<<<<< HEAD
      it "should throw the :reset action" do
=======
      it "must throw the :reset action" do
>>>>>>> 7c90f9ba
        expect {
          subject.reset!
        }.to throw_symbol(:action, :reset)
      end
    end

    describe "#stop!" do
<<<<<<< HEAD
      it "should throw the :stop action" do
=======
      it "must throw the :stop action" do
>>>>>>> 7c90f9ba
        expect {
          subject.stop!
        }.to throw_symbol(:action, :stop)
      end
    end
  end

  describe "#to_s" do
    subject { proxy.to_s }

<<<<<<< HEAD
    it "should include the proxy host and port" do
      expect(subject).to include("#{host}:#{port}")
    end

    it "should include the server host and port" do
=======
    it "must include the proxy host and port" do
      expect(subject).to include("#{host}:#{port}")
    end

    it "must include the server host and port" do
>>>>>>> 7c90f9ba
      expect(subject).to include("#{server_host}:#{server_port}")
    end
  end

  describe "#inspect" do
    subject { proxy.inspect }

<<<<<<< HEAD
    it "should include the output of #to_s" do
=======
    it "must include the output of #to_s" do
>>>>>>> 7c90f9ba
      expect(subject).to include(proxy.to_s)
    end
  end
end<|MERGE_RESOLUTION|>--- conflicted
+++ resolved
@@ -52,21 +52,13 @@
   end
 
   describe "#on_data" do
-<<<<<<< HEAD
-    it "should call on_client_data" do
-=======
     it "must call on_client_data" do
->>>>>>> 7c90f9ba
       expect(subject).to receive(:on_client_data)
 
       subject.on_data { |client,server,data| }
     end
 
-<<<<<<< HEAD
-    it "should call on_server_data" do
-=======
     it "must call on_server_data" do
->>>>>>> 7c90f9ba
       expect(subject).to receive(:on_server_data)
 
       subject.on_data { |client,server,data| }
@@ -75,11 +67,7 @@
 
   describe "actions" do
     describe "#ignore!" do
-<<<<<<< HEAD
-      it "should throw the :ignore action" do
-=======
       it "must throw the :ignore action" do
->>>>>>> 7c90f9ba
         expect {
           subject.ignore!
         }.to throw_symbol(:action, :ignore)
@@ -87,11 +75,7 @@
     end
 
     describe "#close!" do
-<<<<<<< HEAD
-      it "should throw the :close action" do
-=======
       it "must throw the :close action" do
->>>>>>> 7c90f9ba
         expect {
           subject.close!
         }.to throw_symbol(:action, :close)
@@ -99,11 +83,7 @@
     end
 
     describe "#reset!" do
-<<<<<<< HEAD
-      it "should throw the :reset action" do
-=======
       it "must throw the :reset action" do
->>>>>>> 7c90f9ba
         expect {
           subject.reset!
         }.to throw_symbol(:action, :reset)
@@ -111,11 +91,7 @@
     end
 
     describe "#stop!" do
-<<<<<<< HEAD
-      it "should throw the :stop action" do
-=======
       it "must throw the :stop action" do
->>>>>>> 7c90f9ba
         expect {
           subject.stop!
         }.to throw_symbol(:action, :stop)
@@ -126,19 +102,11 @@
   describe "#to_s" do
     subject { proxy.to_s }
 
-<<<<<<< HEAD
-    it "should include the proxy host and port" do
-      expect(subject).to include("#{host}:#{port}")
-    end
-
-    it "should include the server host and port" do
-=======
     it "must include the proxy host and port" do
       expect(subject).to include("#{host}:#{port}")
     end
 
     it "must include the server host and port" do
->>>>>>> 7c90f9ba
       expect(subject).to include("#{server_host}:#{server_port}")
     end
   end
@@ -146,11 +114,7 @@
   describe "#inspect" do
     subject { proxy.inspect }
 
-<<<<<<< HEAD
-    it "should include the output of #to_s" do
-=======
     it "must include the output of #to_s" do
->>>>>>> 7c90f9ba
       expect(subject).to include(proxy.to_s)
     end
   end
