--- conflicted
+++ resolved
@@ -484,24 +484,29 @@
       context "when ca kwarg is given" do
         subject do
           Ronin::Support::Crypto::Cert.generate(
-<<<<<<< HEAD
+            key:        rsa_key,
+            extensions: extensions,
+            ca:         true
+          )
+        end
+
+        it "must not override extensions from extensions kwarg" do
+          expect(subject.extension_names).to match_array(["subjectAltName", "basicConstraints"])
+        end
+      end
+      
+      context "when subject_alt_names kwarg is given" do
+        subject do
+          Ronin::Support::Crypto::Cert.generate(
             key:               rsa_key,
             extensions:        { 'basicConstraints' => ['CA:TRUE', true] },
             subject_alt_names: ["DNS: localhost", "IP: 127.0.0.1"]
-=======
-            key:        rsa_key,
-            extensions: extensions,
-            ca:         true
->>>>>>> 7b20c07f
           )
         end
 
         it "must not override extensions from extensions kwarg" do
           expect(subject.extension_names).to match_array(["subjectAltName", "basicConstraints"])
-<<<<<<< HEAD
           expect(subject.extension_value("subjectAltName")).to eq("DNS:localhost, IP Address:127.0.0.1")
-=======
->>>>>>> 7b20c07f
         end
       end
     end
