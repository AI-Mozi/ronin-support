require 'spec_helper'
require 'ronin/support/binary/hexdump/parser'

describe Ronin::Support::Binary::Hexdump::Parser do
  let(:fixtures_dir) { File.join(__dir__,'fixtures') }

  def read_binary_file(name)
    File.binread(File.join(fixtures_dir,"#{name}"))
  end

  def read_file(name)
    File.read(File.join(fixtures_dir,"#{name}"))
  end

  describe "#initialize" do
    it "must default #format to :hexdump" do
      expect(subject.format).to eq(:hexdump)
    end

<<<<<<< HEAD
      it "should unhexdump octal-byte hexdump output" do
        expect(subject.parse(hexdump)).to eq(ascii)
      end
=======
    it "must default #type to the :byte type" do
      expect(subject.type).to be(described_class::TYPES[:byte])
>>>>>>> 7c90f9ba
    end

    context "when the type: keyword argument is given" do
      let(:type) { :uint32 }

      subject { described_class.new(type: type) }

      it "must set #type by looking up the type: keyword value in TYPES" do
        expect(subject.type).to be(described_class::TYPES[type])
      end

      context "but the type is not a scalar type" do
        let(:type) { :string }

<<<<<<< HEAD
      it "should unhexdump hex-byte hexdump output" do
        expect(subject.parse(hexdump)).to eq(ascii)
=======
        it do
          expect {
            described_class.new(type: type)
          }.to raise_error(ArgumentError,"only scalar types are support: #{type.inspect}")
        end
>>>>>>> 7c90f9ba
      end
    end

    context "when the given format: is :hexdump" do
      subject { described_class.new(format: :hexdump) }

      it "must set #address_base to 16" do
        expect(subject.address_base).to eq(16)
      end

<<<<<<< HEAD
      it "should unhexdump decimal-short hexdump output" do
        expect(subject.parse(hexdump)).to eq(ascii)
=======
      it "must set #base to 16" do
        expect(subject.base).to eq(16)
>>>>>>> 7c90f9ba
      end
    end

    context "when the given format: is :od" do
      subject { described_class.new(format: :od) }

      it "must default #address_base to 8" do
        expect(subject.address_base).to eq(8)
      end

      it "must default #base to 8" do
        expect(subject.base).to eq(8)
      end
    end

    context "when the given format: is neither :hexdump nor :od" do
      let(:format) { :foo }

<<<<<<< HEAD
      it "should unhexdump octal-short hexdump output" do
        expect(subject.parse(hexdump)).to eq(ascii)
=======
      it do
        expect {
          described_class.new(format: format)
        }.to raise_error(ArgumentError,"format: must be either :hexdump or :od, was #{format.inspect}")
>>>>>>> 7c90f9ba
      end
    end
  end

  describe "#parse_address" do
    let(:address) { 0xffffffff }

    subject { described_class.new(address_base: address_base) }

    context "when #address_base is 2" do
      let(:address_base)   { 2 }
      let(:address_string) { "%.32b" % address }

      it "must parse the address as binary" do
        expect(subject.parse_address(address_string)).to eq(address)
      end
    end

    context "when #address_base is 8" do
      let(:address_base)   { 8 }
      let(:address_string) { "%.11o" % address }

<<<<<<< HEAD
      it "should unhexdump hex-short hexdump output" do
        expect(subject.parse(hexdump)).to eq(ascii)
=======
      it "must parse the address as octal" do
        expect(subject.parse_address(address_string)).to eq(address)
>>>>>>> 7c90f9ba
      end
    end

    context "when #address_base is 10" do
      let(:address_base)   { 10 }
      let(:address_string) { "%.10d" % address }

      it "must parse the address as decimal" do
        expect(subject.parse_address(address_string)).to eq(address)
      end
    end

    context "when #address_base is 16" do
      let(:address_base)   { 16 }
      let(:address_string) { "%.8x" % address }

<<<<<<< HEAD
      it "should unhexdump repeated hexdump output" do
        expect(subject.parse(hexdump)).to eq(repeated)
=======
      it "must parse the address as hexadecimal" do
        expect(subject.parse_address(address_string)).to eq(address)
>>>>>>> 7c90f9ba
      end
    end
  end

  describe "#parse_int" do
    let(:int) { 0xffffffff }
    let(:int_string) { int.to_s(subject.base) }

    context "when #base is 2" do
      let(:base) { 2 }

      subject { described_class.new(base: base) }

      it "must parse the integer" do
        expect(subject.parse_int(int_string)).to eq(int)
      end
    end

    context "when #base is 8" do
      let(:base) { 8 }

      subject { described_class.new(base: base) }

<<<<<<< HEAD
      it "should unhexdump octal-byte hexdump output" do
        expect(subject.parse(hexdump)).to eq(ascii)
=======
      it "must parse the integer" do
        expect(subject.parse_int(int_string)).to eq(int)
>>>>>>> 7c90f9ba
      end
    end

    context "when #base is 10" do
      let(:base) { 10 }

      subject { described_class.new(base: base) }

      it "must parse the integer" do
        expect(subject.parse_int(int_string)).to eq(int)
      end
    end

    context "when #base is 16" do
      let(:base) { 16 }

      subject { described_class.new(base: base) }

<<<<<<< HEAD
      it "should unhexdump octal-shorts hexdump output" do
        expect(subject.parse(hexdump)).to eq(ascii)
=======
      it "must parse the integer" do
        expect(subject.parse_int(int_string)).to eq(int)
>>>>>>> 7c90f9ba
      end
    end
  end

  describe "#parse_char_or_int" do
    context "and when initialized with `type: char`" do
      subject { described_class.new(type: :char) }

      context "and the given string is a character" do
        it "must return the byte value of the character" do
          expect(subject.parse_char_or_int('A')).to eq(0x41)
        end
      end

      context "and the given string is an escaped character" do
        it "must return the byte value of the escaped character" do
          expect(subject.parse_char_or_int('\\n')).to eq(0x0a)
        end
      end

      context "but the given string is an integer" do
        let(:int) { 0xffffffff }
        let(:int_string) { int.to_s(subject.base) }

<<<<<<< HEAD
      it "should unhexdump octal-ints hexdump output" do
        expect(subject.parse(hexdump)).to eq(ascii)
=======
        it "must parse the integer" do
          expect(subject.parse_char_or_int(int_string)).to eq(int)
        end
>>>>>>> 7c90f9ba
      end

      context "and when initialized with `format: :od, named_chars: true`" do
        subject do
          described_class.new(
            format: :od,
            type:   :char,
            named_chars: true
          )
        end

        context "and the given string is a named character" do
          it "must return the byte value of the named character" do
            expect(subject.parse_char_or_int('nul')).to eq(0x00)
          end
        end

        context "and the given string is a character" do
          it "must return the byte value of the character" do
            expect(subject.parse_char_or_int('A')).to eq(0x41)
          end
        end

        context "but the given string is an integer" do
          let(:int) { 0xffffffff }
          let(:int_string) { int.to_s(subject.base) }

<<<<<<< HEAD
        it "should unhexdump octal-quads hexdump output" do
          expect(subject.parse(hexdump)).to eq(ascii)
=======
          it "must parse the integer" do
            expect(subject.parse_char_or_int(int_string)).to eq(int)
          end
>>>>>>> 7c90f9ba
        end
      end
    end
  end

  describe "#parse_float" do
    let(:float)        { 0.5        }
    let(:float_string) { float.to_s }

    it "must parse the string as a floating-point number" do
      expect(subject.parse_float(float_string)).to eq(float)
    end
  end

  describe "#parse_line" do
    let(:number_formats) do
      {
        2  => "%.8b",
        8  => "%.3o",
        10 => "%3d",
        16 => "%.2x"
      }
    end

    let(:address)        { 0xffffffff }
    let(:address_base)   { 16 }
    let(:address_format) { "%.8x" }
    let(:address_string) { address_format % address }

    let(:numbers) { [*0xf0..0xff]  }
    let(:number_format) { number_formats.fetch(subject.base) }
    let(:numbers_string) do
      numbers.map { |v| number_format % v }.join(' ')
    end

    let(:parsed_line) { [address, numbers] }
    let(:line_string) { "#{address_string}  #{numbers_string}" }

    shared_examples "#parse_line with base examples" do |base: |
      context "when #base is #{base}" do
        let(:base) { base }

        subject do
          described_class.new(base: base, address_base: address_base)
        end

        it "must parse the line" do
          expect(subject.parse_line(line_string)).to eq(parsed_line)
        end

        context "and when initialized with `address_base: 2`" do
          let(:address_base)   { 2 }
          let(:address_string) { "%.32b" % address }

          it "must parse binary addresses" do
            expect(subject.parse_line(line_string).first).to eq(address)
          end
        end

        context "and when initialized with `address_base: 8`" do
          let(:address_base)   { 8 }
          let(:address_string) { "%.11o" % address }

          it "must parse octal addresses" do
            expect(subject.parse_line(line_string).first).to eq(address)
          end
        end

        context "and when initialized with `address_base: 10`" do
          let(:address_base)   { 10 }
          let(:address_string) { "%.10d" % address }

          it "must parse decimal addresses" do
            expect(subject.parse_line(line_string).first).to eq(address)
          end
        end

<<<<<<< HEAD
      it "should unhexdump decimal-byte hexdump output" do
        expect(subject.parse(hexdump)).to eq(ascii)
=======
        context "and when initialized with `address_base: 16`" do
          let(:address_base)   { 16 }
          let(:address_string) { "%.8x" % address }

          it "must parse hexadecimal addresses" do
            expect(subject.parse_line(line_string).first).to eq(address)
          end
        end
>>>>>>> 7c90f9ba
      end
    end

    include_context "#parse_line with base examples", base: 2
    include_context "#parse_line with base examples", base: 8
    include_context "#parse_line with base examples", base: 10
    include_context "#parse_line with base examples", base: 16

    context "when initialized with `type: :char`" do
      subject { described_class.new(type: :char) }

      context "and the given string contains escaped characters" do
        let(:numbers) { [*0x00..0x0f] }
        let(:numbers_string) do
          [
            "\\0",
            number_format % 0x01,
            number_format % 0x02,
            number_format % 0x03,
            number_format % 0x04,
            number_format % 0x05,
            number_format % 0x06,
            "\\a",
            "\\b",
            "\\t",
            "\\n",
            "\\v",
            "\\f",
            "\\r",
            number_format % 0x0e,
            number_format % 0x0f
          ]
        end
      end

      context "and the given string contains characters" do
        let(:numbers) { [*0x30..0x3f] }
        let(:numbers_string) do
          "0   1   2   3   4   5   6   7   8   9   :   ;   <   =   >   ?"
        end

<<<<<<< HEAD
      it "should unhexdump decimal-shorts hexdump output" do
        expect(subject.parse(hexdump)).to eq(ascii)
=======
        it "must return the byte values of the characters" do
          expect(subject.parse_line(line_string)).to eq(parsed_line)
        end
      end

      context "but the given string contains integers" do
        it "must parse the integer as binary" do
          expect(subject.parse_line(line_string)).to eq(parsed_line)
        end
>>>>>>> 7c90f9ba
      end
    end

    context "when initialized with `format: :od, type: :char, named_char: true`" do
      subject do
        described_class.new(
          format:      :od,
          type:        :char,
          named_chars: true
        )
      end

      let(:address_base)   { 8 }
      let(:address_string) { "%.11o" % address }

<<<<<<< HEAD
      it "should unhexdump decimal-ints hexdump output" do
        expect(subject.parse(hexdump)).to eq(ascii)
      end
    end
=======
      context "and the given string is a named character" do
        let(:numbers) { [*0x00..0x0f] }
        let(:numbers_string) do
          "nul soh stx etx eot enq ack bel  bs  ht  nl  vt  ff  cr  so  si"
        end
>>>>>>> 7c90f9ba

        it "must return the byte value of the character" do
          expect(subject.parse_line(line_string)).to eq(parsed_line)
        end
      end

      context "and the given string contains characters" do
        let(:numbers) { [*0x30..0x3f] }
        let(:numbers_string) do
          "0   1   2   3   4   5   6   7   8   9   :   ;   <   =   >   ?"
        end

<<<<<<< HEAD
        it "should unhexdump decimal-quads hexdump output" do
          expect(subject.parse(hexdump)).to eq(ascii)
=======
        it "must return the byte values of the characters" do
          expect(subject.parse_line(line_string)).to eq(parsed_line)
>>>>>>> 7c90f9ba
        end
      end
    end
  end

  describe "#parse" do
    let(:ascii)    { read_binary_file('ascii.bin')  }
    let(:raw_data) { ascii }

    let(:pack_strings) do
      subject.type.pack_string * (raw_data.bytesize / subject.type.size)
    end

    let(:parsed_numbers) { raw_data.unpack(pack_strings) }

    let(:parsed_rows) do
      parsed_numbers.each_slice(16 / subject.type.size)
    end

<<<<<<< HEAD
      it "should unhexdump named characters" do
        expect(subject.parse(hexdump)).to eq(data)
=======
    let(:parsed_data) do
      parsed_rows.each_with_index.map do |numbers,index|
        [index * 16, numbers]
>>>>>>> 7c90f9ba
      end
    end

    shared_examples "#parse examples" do |**kwargs|
      inspected_kwargs = kwargs.map { |name,value|
        "#{name}: #{value.inspect}"
      }.join(', ')

      context "and `#{inspected_kwargs}`" do
        let(:format) { kwargs[:format] }
        let(:base)   { kwargs[:base]   }
        let(:type)   { kwargs[:type]   }

        let(:base_names) do
          {
            2  => 'binary',
            8  => 'octal',
            10 => 'decimal',
            16 => 'hex'
          }
        end

        subject { described_class.new(**kwargs) }

        let(:hexdump_file) do
          if base
            "#{format}_#{base_names.fetch(base)}_#{type}.txt"
          else
            "#{format}_#{type}.txt"
          end
        end

        let(:hexdump)  { read_file(hexdump_file) }

        context "when a block is given" do
          it "must yield the parsed hexdump addresses and numbers" do
            expect { |b|
              subject.parse(hexdump,&b)
            }.to yield_successive_args(*parsed_data)
          end
        end

        context "when no block is given" do
          it "must return an Enumerator object" do
            expect(subject.parse(hexdump).to_a).to eq(parsed_data)
          end
        end
      end
    end

    context "when initialized with `format: :hexdump`" do
      include_context "#parse examples", format: :hexdump,
                                         base:   8,
                                         type:   :byte
      include_context "#parse examples", format: :hexdump,
                                         base:   8,
                                         type:   :uint16
      include_context "#parse examples", format: :hexdump,
                                         base:   10,
                                         type:   :uint16
      include_context "#parse examples", format: :hexdump,
                                         base:   16,
                                         type:   :byte
      include_context "#parse examples", format: :hexdump,
                                         base:   16,
                                         type:   :uint16

      include_context "#parse examples", format: :hexdump,
                                         type:   :char

      context "and when the hexdump contains omitted repeated lines" do
        subject { described_class.new(format: :hexdump) }

        let(:hexdump)  { read_file('hexdump_repeated.txt') }
        let(:raw_data) { read_binary_file('repeated.bin')  }

        context "when a block is given" do
          it "must yield the repeated hexdump rows" do
            expect { |b|
              subject.parse(hexdump,&b)
            }.to yield_successive_args(*parsed_data)
          end
        end

<<<<<<< HEAD
      it "should unhexdump hex-byte hexdump output" do
        expect(subject.parse(hexdump)).to eq(ascii)
=======
        context "when no block is given" do
          it "must return an Enumerator object" do
            expect(subject.parse(hexdump).to_a).to eq(parsed_data)
          end
        end
>>>>>>> 7c90f9ba
      end
    end

    context "when initialized with `format: :od`" do
      include_context "#parse examples", format: :od,
                                         base:   8,
                                         type:   :byte
      include_context "#parse examples", format: :od,
                                         base:   8,
                                         type:   :uint16
      include_context "#parse examples", format: :od,
                                         base:   8,
                                         type:   :uint32
      include_context "#parse examples", format: :od,
                                         base:   8,
                                         type:   :uint64
      include_context "#parse examples", format: :od,
                                         base:   10,
                                         type:   :byte
      include_context "#parse examples", format: :od,
                                         base:   10,
                                         type:   :uint16
      include_context "#parse examples", format: :od,
                                         base:   10,
                                         type:   :uint32
      include_context "#parse examples", format: :od,
                                         base:   10,
                                         type:   :uint64
      include_context "#parse examples", format: :od,
                                         base:   10,
                                         type:   :int8
      include_context "#parse examples", format: :od,
                                         base:   10,
                                         type:   :int16
      include_context "#parse examples", format: :od,
                                         base:   10,
                                         type:   :int32
      include_context "#parse examples", format: :od,
                                         base:   10,
                                         type:   :int64
      include_context "#parse examples", format: :od,
                                         base:   16,
                                         type:   :byte
      include_context "#parse examples", format: :od,
                                         base:   16,
                                         type:   :uint16
      include_context "#parse examples", format: :od,
                                         base:   16,
                                         type:   :uint32
      include_context "#parse examples", format: :od,
                                         base:   16,
                                         type:   :uint64

      context "and with `type: :char`" do
        subject do
          described_class.new(format: :od, type: :char)
        end

        let(:hexdump) { read_file('od_octal_char.txt') }

        context "when a block is given" do
          it "must yield the parsed the named chars" do
            expect { |b|
              subject.parse(hexdump,&b)
            }.to yield_successive_args(*parsed_data)
          end
        end

        context "when no block is given" do
          it "must return an Enumerator object" do
            expect(subject.parse(hexdump).to_a).to eq(parsed_data)
          end
        end
      end

      context "and with `type: :char, named_chars: true`" do
        subject do
          described_class.new(format: :od, type: :char, named_chars: true)
        end

<<<<<<< HEAD
      it "should unhexdump hex-shorts hexdump output" do
        expect(subject.parse(hexdump)).to eq(ascii)
=======
        let(:mask)     { ~(1 << 7) }
        let(:raw_data) { ascii.bytes.map { |b| (b & mask).chr }.join }
        let(:hexdump)  { read_file('od_named_char.txt') }

        context "when a block is given" do
          it "must yield the parsed the named chars" do
            expect { |b|
              subject.parse(hexdump,&b)
            }.to yield_successive_args(*parsed_data)
          end
        end

        context "when no block is given" do
          it "must return an Enumerator object" do
            expect(subject.parse(hexdump).to_a).to eq(parsed_data)
          end
        end
>>>>>>> 7c90f9ba
      end

      context "and with `type: :float`" do
        subject do
          described_class.new(format: :od, type: :float)
        end

        let(:hexdump) { read_file('od_float.txt') }

        let(:parsed_numbers) do
          [
             3.8204714e-37,  1.0082514e-34,   2.6584628e-32,  7.003653e-30,
             1.8436203e-27,  4.849422e-25,    1.274669e-22,   3.348188e-20,
             8.789052e-18,   2.3057262e-15,   6.045325e-13,   1.5841256e-10,
             4.148859e-08,   1.0860433e-05,   0.0028415453,   0.74312186,
             194.25488,      50757.266,       13257032,       3.4611722e+09,
             9.033073e+11,   2.3566197e+14,   6.145978e+16,   1.6023064e+19,
             4.1759808e+21,  1.0880146e+24,   2.833864e+26,   7.3789715e+28,
             1.9208323e+31,  4.9987784e+33,   1.3005379e+36,  3.3827546e+38,
            -7.670445e-37,  -2.0240553e-34,  -5.33626e-32,   -1.4056803e-29,
            -3.6999117e-27, -9.731282e-25,   -2.557642e-22,  -6.7176346e-20,
            -1.7632526e-17, -4.6253843e-15,  -1.2126316e-12, -3.1773817e-10,
            -8.321092e-08,  -2.1780703e-05,  -0.005698409,   -1.4901652,
            -389.51367,     -101771.53,      -26579856,      -6.939187e+09,
            -1.8109264e+12, -4.7242775e+14,  -1.2320213e+17, -3.2118467e+19,
            -8.3704803e+21, -2.18077e+24,    -5.6798647e+26, -1.4789012e+29,
            -3.8496183e+31, -1.00179184e+34, -2.6062884e+36,  0.0
          ]
        end

        context "when a block is given" do
          it "must yield the parsed float values" do
            expect { |b|
              subject.parse(hexdump,&b)
            }.to yield_successive_args(*parsed_data)
          end
        end

        context "when no block is given" do
          it "must return an Enumerator object" do
            expect(subject.parse(hexdump).to_a).to eq(parsed_data)
          end
        end
      end

      context "and with `type: :double`" do
        subject do
          described_class.new(format: :od, type: :double)
        end

        let(:hexdump) { read_file('od_double.txt') }

        let(:parsed_numbers) do
          [
             7.949928895127363e-275,   3.6919162048650923e-236,
             1.846323925681849e-197,   8.567745616612358e-159,
             4.287943403239047e-120,   1.9882885252746607e-81,
             9.958334378896745e-43,    0.00046141357891195693,
             2.3127085096212408e+35,   1.0707780659396515e+74,
             5.37095661886286e+112,    2.4848873176582267e+151,
             1.2473230926066734e+190,  5.766497103752564e+228,
             2.8966956840444004e+267,  1.3381833135892986e+306,
            -2.081576000531694e-272,  -9.609176777827115e-234,
            -4.834030884500847e-195,  -2.2299033716331566e-156,
            -1.1225952939479768e-117, -5.1746869438707237e-79,
            -2.606955873096698e-40,   -0.12008266051518646,
            -6.0539778500895675e+37,  -2.786600511251514e+76,
            -1.405868428700574e+115,  -6.466470811086963e+153,
            -3.264714813035785e+192,  -1.5005764835379223e+231,
            -7.581280411902108e+269,   0.0
          ]
        end

<<<<<<< HEAD
      it "should unhexdump hex-ints hexdump output" do
        expect(subject.parse(hexdump)).to eq(ascii)
=======
        context "when a block is given" do
          it "must yield the parsed double values" do
            expect { |b|
              subject.parse(hexdump,&b)
            }.to yield_successive_args(*parsed_data)
          end
        end

        context "when no block is given" do
          it "must return an Enumerator object" do
            expect(subject.parse(hexdump).to_a).to eq(parsed_data)
          end
        end
>>>>>>> 7c90f9ba
      end

      context "and when the hexdump contains omitted repeating lines" do
        subject do
          described_class.new(format: :od, type: :uint16)
        end

        let(:hexdump)  { read_file('od_repeated.txt')  }
        let(:raw_data) { read_binary_file('repeated.bin') }

        let(:raw_data) do
          data = read_binary_file('repeated.bin')
          data += "\0"
          data
        end

        context "when a block is given" do
          it "must yield the repeated hexdump rows" do
            expect { |b|
              subject.parse(hexdump,&b)
            }.to yield_successive_args(*parsed_data)
          end
        end

<<<<<<< HEAD
        it "should unhexdump hex-quads hexdump output" do
          expect(subject.parse(hexdump)).to eq(ascii)
=======
        context "when no block is given" do
          it "must return an Enumerator object" do
            expect(subject.parse(hexdump).to_a).to eq(parsed_data)
          end
>>>>>>> 7c90f9ba
        end
      end
    end
  end

  describe "#pack" do
    let(:values)      { [*0x00..0x0f] }
    let(:type_name)   { :uint32     }
    let(:type)        { Ronin::Support::Binary::CTypes[type_name] }

    subject { described_class.new(type: type_name) }

    let(:packed_data) { values.pack(type.pack_string * values.length) }

    it "must pack the values using the type's #pack_string" do
      expect(subject.pack(values)).to eq(packed_data)
    end
  end

  describe "#unpack" do
    let(:ascii)   { read_binary_file('ascii.bin')  }
    let(:hexdump) { read_file("od_hex_#{type_name}.txt") }

    let(:type_name) { :uint32     }
    let(:type)      { Ronin::Support::Binary::CTypes[type_name] }
    let(:count)     { ascii.size / type.size }
    let(:values)    { ascii.unpack(type.pack_string * count) }

    subject { described_class.new(type: type_name) }

    it "must return the unpack values from the parsed hexdumped data" do
      expect(subject.unpack(hexdump)).to eq(values)
    end
  end

  describe "#unhexdump" do
    let(:ascii)    { read_binary_file('ascii.bin')  }
    let(:raw_data) { ascii }

    shared_examples "#unhexdump examples" do |**kwargs|
      inspected_kwargs = kwargs.map { |name,value|
        "#{name}: #{value.inspect}"
      }.join(', ')

      context "and `#{inspected_kwargs}`" do
        let(:format) { kwargs[:format] }
        let(:base)   { kwargs[:base]   }
        let(:type)   { kwargs[:type]   }

        let(:base_names) do
          {
            2  => 'binary',
            8  => 'octal',
            10 => 'decimal',
            16 => 'hex'
          }
        end

        subject { described_class.new(**kwargs) }

        let(:hexdump_file) do
          if base
            "#{format}_#{base_names.fetch(base)}_#{type}.txt"
          else
            "#{format}_#{type}.txt"
          end
        end

        let(:hexdump) { read_file(hexdump_file) }

        it "must unhexdump the hexdump output" do
          expect(subject.unhexdump(hexdump)).to eq(ascii)
        end
      end
    end

    context "when initialized with `format: :hexdump`" do
      include_context "#unhexdump examples", format: :hexdump,
                                             base:   8,
                                             type:   :byte
      include_context "#unhexdump examples", format: :hexdump,
                                             base:   8,
                                             type:   :uint16
      include_context "#unhexdump examples", format: :hexdump,
                                             base:   10,
                                             type:   :uint16
      include_context "#unhexdump examples", format: :hexdump,
                                             base:   16,
                                             type:   :byte
      include_context "#unhexdump examples", format: :hexdump,
                                             base:   16,
                                             type:   :uint16

      include_context "#unhexdump examples", format: :hexdump,
                                             type:   :char

      context "and when the hexdump contains omitted repeated lines" do
        subject do
          described_class.new(format: :hexdump)
        end

        let(:hexdump)  { read_file('hexdump_repeated.txt') }
        let(:raw_data) { read_binary_file('repeated.bin')     }

<<<<<<< HEAD
      it "should unhexdump floats" do
        expect(subject.parse(hexdump)).to eq(data)
=======
        it "must unhexdump repeated hexdump output" do
          expect(subject.unhexdump(hexdump)).to eq(raw_data)
        end
>>>>>>> 7c90f9ba
      end
    end

    context "when initialized with `format: :od`" do
      include_context "#unhexdump examples", format: :od,
                                             base:   8,
                                             type:   :byte
      include_context "#unhexdump examples", format: :od,
                                             base:   8,
                                             type:   :uint16
      include_context "#unhexdump examples", format: :od,
                                             base:   8,
                                             type:   :uint32
      include_context "#unhexdump examples", format: :od,
                                             base:   8,
                                             type:   :uint64
      include_context "#unhexdump examples", format: :od,
                                             base:   10,
                                             type:   :byte
      include_context "#unhexdump examples", format: :od,
                                             base:   10,
                                             type:   :uint16
      include_context "#unhexdump examples", format: :od,
                                             base:   10,
                                             type:   :uint32
      include_context "#unhexdump examples", format: :od,
                                             base:   10,
                                             type:   :uint64
      include_context "#unhexdump examples", format: :od,
                                             base:   10,
                                             type:   :int8
      include_context "#unhexdump examples", format: :od,
                                             base:   10,
                                             type:   :int16
      include_context "#unhexdump examples", format: :od,
                                             base:   10,
                                             type:   :int32
      include_context "#unhexdump examples", format: :od,
                                             base:   10,
                                             type:   :int64
      include_context "#unhexdump examples", format: :od,
                                             base:   16,
                                             type:   :byte
      include_context "#unhexdump examples", format: :od,
                                             base:   16,
                                             type:   :uint16
      include_context "#unhexdump examples", format: :od,
                                             base:   16,
                                             type:   :uint32
      include_context "#unhexdump examples", format: :od,
                                             base:   16,
                                             type:   :uint64

      context "and with `type: :char`" do
        subject do
          described_class.new(format: :od, type: :char)
        end

        let(:hexdump) { read_file('od_octal_char.txt') }

        it "must unhexdump the named chars" do
          expect(subject.unhexdump(hexdump)).to eq(raw_data)
        end
      end

      context "and with `type: :char, named_chars: true`" do
        subject do
          described_class.new(format: :od, type: :char, named_chars: true)
        end

        let(:mask)     { ~(1 << 7) }
        let(:raw_data) { ascii.bytes.map { |b| (b & mask).chr }.join }
        let(:hexdump)  { read_file('od_named_char.txt') }

        it "must unhexdump the named chars" do
          expect(subject.unhexdump(hexdump)).to eq(raw_data)
        end
      end

      context "and with `type: :float`" do
        subject do
          described_class.new(format: :od, type: :float)
        end

        let(:raw_data) do
          data = ascii.dup
          # HACK: "\xfc\xfd\xfe\xff" converts to -nan which vonerts to 0.0
          data[-4..-1] = ("\0" * 4)
          data
        end

<<<<<<< HEAD
      it "should unhexdump doubles" do
        expect(subject.parse(hexdump)).to eq(data)
=======
        let(:hexdump) { read_file('od_float.txt') }

        it "must unhexdump floats" do
          expect(subject.unhexdump(hexdump)).to eq(raw_data)
        end
>>>>>>> 7c90f9ba
      end

      context "and with `type: :double`" do
        subject do
          described_class.new(format: :od, type: :double)
        end

        let(:raw_data) do
          data = ascii.dup
          # HACK: "\xf8\xf9\xfa\xfb\xfc\xfd\xfe\xff" converts to -nan which
          # vonerts to 0.0
          data[-8..-1] = ("\0" * 8)
          data
        end

        let(:hexdump) { read_file('od_double.txt') }

        it "must unhexdump doubles" do
          expect(subject.unhexdump(hexdump)).to eq(raw_data)
        end
      end

      context "and when the hexdump contains omitted repeating lines" do
        subject do
          described_class.new(format: :od, type: :uint16)
        end

        let(:hexdump)  { read_file('od_repeated.txt')     }
        let(:raw_data) { read_binary_file('repeated.bin') }

<<<<<<< HEAD
      it "should unhexdump repeated hexdump output" do
        expect(subject.parse(hexdump)).to eq(repeated)
=======
        it "must unhexdump repeated hexdump output" do
          expect(subject.unhexdump(hexdump)).to eq(raw_data)
        end
>>>>>>> 7c90f9ba
      end
    end
  end
end<|MERGE_RESOLUTION|>--- conflicted
+++ resolved
@@ -17,14 +17,8 @@
       expect(subject.format).to eq(:hexdump)
     end
 
-<<<<<<< HEAD
-      it "should unhexdump octal-byte hexdump output" do
-        expect(subject.parse(hexdump)).to eq(ascii)
-      end
-=======
     it "must default #type to the :byte type" do
       expect(subject.type).to be(described_class::TYPES[:byte])
->>>>>>> 7c90f9ba
     end
 
     context "when the type: keyword argument is given" do
@@ -39,16 +33,11 @@
       context "but the type is not a scalar type" do
         let(:type) { :string }
 
-<<<<<<< HEAD
-      it "should unhexdump hex-byte hexdump output" do
-        expect(subject.parse(hexdump)).to eq(ascii)
-=======
         it do
           expect {
             described_class.new(type: type)
           }.to raise_error(ArgumentError,"only scalar types are support: #{type.inspect}")
         end
->>>>>>> 7c90f9ba
       end
     end
 
@@ -59,13 +48,8 @@
         expect(subject.address_base).to eq(16)
       end
 
-<<<<<<< HEAD
-      it "should unhexdump decimal-short hexdump output" do
-        expect(subject.parse(hexdump)).to eq(ascii)
-=======
       it "must set #base to 16" do
         expect(subject.base).to eq(16)
->>>>>>> 7c90f9ba
       end
     end
 
@@ -84,15 +68,10 @@
     context "when the given format: is neither :hexdump nor :od" do
       let(:format) { :foo }
 
-<<<<<<< HEAD
-      it "should unhexdump octal-short hexdump output" do
-        expect(subject.parse(hexdump)).to eq(ascii)
-=======
       it do
         expect {
           described_class.new(format: format)
         }.to raise_error(ArgumentError,"format: must be either :hexdump or :od, was #{format.inspect}")
->>>>>>> 7c90f9ba
       end
     end
   end
@@ -115,13 +94,8 @@
       let(:address_base)   { 8 }
       let(:address_string) { "%.11o" % address }
 
-<<<<<<< HEAD
-      it "should unhexdump hex-short hexdump output" do
-        expect(subject.parse(hexdump)).to eq(ascii)
-=======
       it "must parse the address as octal" do
         expect(subject.parse_address(address_string)).to eq(address)
->>>>>>> 7c90f9ba
       end
     end
 
@@ -138,13 +112,8 @@
       let(:address_base)   { 16 }
       let(:address_string) { "%.8x" % address }
 
-<<<<<<< HEAD
-      it "should unhexdump repeated hexdump output" do
-        expect(subject.parse(hexdump)).to eq(repeated)
-=======
       it "must parse the address as hexadecimal" do
         expect(subject.parse_address(address_string)).to eq(address)
->>>>>>> 7c90f9ba
       end
     end
   end
@@ -168,13 +137,8 @@
 
       subject { described_class.new(base: base) }
 
-<<<<<<< HEAD
-      it "should unhexdump octal-byte hexdump output" do
-        expect(subject.parse(hexdump)).to eq(ascii)
-=======
       it "must parse the integer" do
         expect(subject.parse_int(int_string)).to eq(int)
->>>>>>> 7c90f9ba
       end
     end
 
@@ -193,13 +157,8 @@
 
       subject { described_class.new(base: base) }
 
-<<<<<<< HEAD
-      it "should unhexdump octal-shorts hexdump output" do
-        expect(subject.parse(hexdump)).to eq(ascii)
-=======
       it "must parse the integer" do
         expect(subject.parse_int(int_string)).to eq(int)
->>>>>>> 7c90f9ba
       end
     end
   end
@@ -224,14 +183,9 @@
         let(:int) { 0xffffffff }
         let(:int_string) { int.to_s(subject.base) }
 
-<<<<<<< HEAD
-      it "should unhexdump octal-ints hexdump output" do
-        expect(subject.parse(hexdump)).to eq(ascii)
-=======
         it "must parse the integer" do
           expect(subject.parse_char_or_int(int_string)).to eq(int)
         end
->>>>>>> 7c90f9ba
       end
 
       context "and when initialized with `format: :od, named_chars: true`" do
@@ -259,14 +213,9 @@
           let(:int) { 0xffffffff }
           let(:int_string) { int.to_s(subject.base) }
 
-<<<<<<< HEAD
-        it "should unhexdump octal-quads hexdump output" do
-          expect(subject.parse(hexdump)).to eq(ascii)
-=======
           it "must parse the integer" do
             expect(subject.parse_char_or_int(int_string)).to eq(int)
           end
->>>>>>> 7c90f9ba
         end
       end
     end
@@ -344,10 +293,6 @@
           end
         end
 
-<<<<<<< HEAD
-      it "should unhexdump decimal-byte hexdump output" do
-        expect(subject.parse(hexdump)).to eq(ascii)
-=======
         context "and when initialized with `address_base: 16`" do
           let(:address_base)   { 16 }
           let(:address_string) { "%.8x" % address }
@@ -356,7 +301,6 @@
             expect(subject.parse_line(line_string).first).to eq(address)
           end
         end
->>>>>>> 7c90f9ba
       end
     end
 
@@ -398,10 +342,6 @@
           "0   1   2   3   4   5   6   7   8   9   :   ;   <   =   >   ?"
         end
 
-<<<<<<< HEAD
-      it "should unhexdump decimal-shorts hexdump output" do
-        expect(subject.parse(hexdump)).to eq(ascii)
-=======
         it "must return the byte values of the characters" do
           expect(subject.parse_line(line_string)).to eq(parsed_line)
         end
@@ -411,7 +351,6 @@
         it "must parse the integer as binary" do
           expect(subject.parse_line(line_string)).to eq(parsed_line)
         end
->>>>>>> 7c90f9ba
       end
     end
 
@@ -427,18 +366,11 @@
       let(:address_base)   { 8 }
       let(:address_string) { "%.11o" % address }
 
-<<<<<<< HEAD
-      it "should unhexdump decimal-ints hexdump output" do
-        expect(subject.parse(hexdump)).to eq(ascii)
-      end
-    end
-=======
       context "and the given string is a named character" do
         let(:numbers) { [*0x00..0x0f] }
         let(:numbers_string) do
           "nul soh stx etx eot enq ack bel  bs  ht  nl  vt  ff  cr  so  si"
         end
->>>>>>> 7c90f9ba
 
         it "must return the byte value of the character" do
           expect(subject.parse_line(line_string)).to eq(parsed_line)
@@ -451,13 +383,8 @@
           "0   1   2   3   4   5   6   7   8   9   :   ;   <   =   >   ?"
         end
 
-<<<<<<< HEAD
-        it "should unhexdump decimal-quads hexdump output" do
-          expect(subject.parse(hexdump)).to eq(ascii)
-=======
         it "must return the byte values of the characters" do
           expect(subject.parse_line(line_string)).to eq(parsed_line)
->>>>>>> 7c90f9ba
         end
       end
     end
@@ -477,14 +404,9 @@
       parsed_numbers.each_slice(16 / subject.type.size)
     end
 
-<<<<<<< HEAD
-      it "should unhexdump named characters" do
-        expect(subject.parse(hexdump)).to eq(data)
-=======
     let(:parsed_data) do
       parsed_rows.each_with_index.map do |numbers,index|
         [index * 16, numbers]
->>>>>>> 7c90f9ba
       end
     end
 
@@ -569,16 +491,11 @@
           end
         end
 
-<<<<<<< HEAD
-      it "should unhexdump hex-byte hexdump output" do
-        expect(subject.parse(hexdump)).to eq(ascii)
-=======
         context "when no block is given" do
           it "must return an Enumerator object" do
             expect(subject.parse(hexdump).to_a).to eq(parsed_data)
           end
         end
->>>>>>> 7c90f9ba
       end
     end
 
@@ -659,10 +576,6 @@
           described_class.new(format: :od, type: :char, named_chars: true)
         end
 
-<<<<<<< HEAD
-      it "should unhexdump hex-shorts hexdump output" do
-        expect(subject.parse(hexdump)).to eq(ascii)
-=======
         let(:mask)     { ~(1 << 7) }
         let(:raw_data) { ascii.bytes.map { |b| (b & mask).chr }.join }
         let(:hexdump)  { read_file('od_named_char.txt') }
@@ -680,7 +593,6 @@
             expect(subject.parse(hexdump).to_a).to eq(parsed_data)
           end
         end
->>>>>>> 7c90f9ba
       end
 
       context "and with `type: :float`" do
@@ -754,10 +666,6 @@
           ]
         end
 
-<<<<<<< HEAD
-      it "should unhexdump hex-ints hexdump output" do
-        expect(subject.parse(hexdump)).to eq(ascii)
-=======
         context "when a block is given" do
           it "must yield the parsed double values" do
             expect { |b|
@@ -771,7 +679,6 @@
             expect(subject.parse(hexdump).to_a).to eq(parsed_data)
           end
         end
->>>>>>> 7c90f9ba
       end
 
       context "and when the hexdump contains omitted repeating lines" do
@@ -796,15 +703,10 @@
           end
         end
 
-<<<<<<< HEAD
-        it "should unhexdump hex-quads hexdump output" do
-          expect(subject.parse(hexdump)).to eq(ascii)
-=======
         context "when no block is given" do
           it "must return an Enumerator object" do
             expect(subject.parse(hexdump).to_a).to eq(parsed_data)
           end
->>>>>>> 7c90f9ba
         end
       end
     end
@@ -909,14 +811,9 @@
         let(:hexdump)  { read_file('hexdump_repeated.txt') }
         let(:raw_data) { read_binary_file('repeated.bin')     }
 
-<<<<<<< HEAD
-      it "should unhexdump floats" do
-        expect(subject.parse(hexdump)).to eq(data)
-=======
         it "must unhexdump repeated hexdump output" do
           expect(subject.unhexdump(hexdump)).to eq(raw_data)
         end
->>>>>>> 7c90f9ba
       end
     end
 
@@ -1008,16 +905,11 @@
           data
         end
 
-<<<<<<< HEAD
-      it "should unhexdump doubles" do
-        expect(subject.parse(hexdump)).to eq(data)
-=======
         let(:hexdump) { read_file('od_float.txt') }
 
         it "must unhexdump floats" do
           expect(subject.unhexdump(hexdump)).to eq(raw_data)
         end
->>>>>>> 7c90f9ba
       end
 
       context "and with `type: :double`" do
@@ -1048,14 +940,9 @@
         let(:hexdump)  { read_file('od_repeated.txt')     }
         let(:raw_data) { read_binary_file('repeated.bin') }
 
-<<<<<<< HEAD
-      it "should unhexdump repeated hexdump output" do
-        expect(subject.parse(hexdump)).to eq(repeated)
-=======
         it "must unhexdump repeated hexdump output" do
           expect(subject.unhexdump(hexdump)).to eq(raw_data)
         end
->>>>>>> 7c90f9ba
       end
     end
   end
