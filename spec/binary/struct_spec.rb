require 'spec_helper'
require 'ronin/support/binary/struct'

require 'stringio'

describe Ronin::Support::Binary::Struct do
  module TestBinaryStruct
    class SimpleStruct < Ronin::Support::Binary::Struct
      member :foo, :uint16
      member :bar, :int32
      member :baz, :uint64
    end

<<<<<<< HEAD
    it "should return the layout" do
      expect(subject.class.layout).to eq([
        :x,
        :y
      ])
    end

    context "when given fields" do
      it "should populate fields" do
        expect(subject.class.fields).to eq({
          :x => [:uint, nil],
          :y => [:uint, nil]
        })
      end

      it "should define reader methods" do
        expect(subject).to respond_to(:x)
        expect(subject).to respond_to(:y)
      end

      it "should define writer methods" do
        expect(subject).to respond_to(:x=)
        expect(subject).to respond_to(:y=)
      end
=======
    class InheritedStruct < SimpleStruct
    end

    class InheritedStructWithItsOwnMembers < SimpleStruct
      member :qux, :float32
    end

    class StructWithAnArray < Ronin::Support::Binary::Struct
      member :foo, :uint16
      member :bars, [:int32, 3]
      member :baz, :uint64
    end

    class StructWithUnboundedArray < Ronin::Support::Binary::Struct
      member :foo, :uint16
      member :bar, :int32
      member :baz, (:uint64..)
>>>>>>> 7c90f9ba
    end

    class SubStruct < Ronin::Support::Binary::Struct
      member :x, :uint32
      member :y, :int32
    end

<<<<<<< HEAD
    it "should determine if fields exist" do
      expect(subject.field?(:x)).to be(true)
      expect(subject.field?(:foo)).to be(false)
=======
    class NestedStruct < Ronin::Support::Binary::Struct
      member :foo, :uint16
      member :bar, SubStruct
      member :baz, :uint64
>>>>>>> 7c90f9ba
    end

    class StructWithPlatformSet < Ronin::Support::Binary::Struct
      platform arch: :arm64

      member :foo, :uint16
    end

<<<<<<< HEAD
    it "should return the endianness of the Struct" do
      expect(subject.endian).to eq(:little)
=======
    class InheritedStructWithPlatformSet < StructWithPlatformSet
>>>>>>> 7c90f9ba
    end

    class OverridenInheritedStructWithPlatformSet < InheritedStructWithPlatformSet
      platform arch: :arm
    end

<<<<<<< HEAD
        expect(subject.endian).to eq(:big)
      end
=======
    class AlignedStruct < Ronin::Support::Binary::Struct
      align 8
      member :foo, :uint16
>>>>>>> 7c90f9ba
    end

    class InheritedAlignedStruct < AlignedStruct
    end

    class OverridenInheritedAlignedStruct < AlignedStruct
      align 4
    end

    class PaddedStruct < Ronin::Support::Binary::Struct
      padding false
      member :foo, :uint16
    end

<<<<<<< HEAD
    it "should register a new type in typedefs" do
      expect(subject.typedefs).to have_key(:test_t)
    end

    it "should resolve the existing type" do
      expect(subject.typedefs[:test_t]).to eq(:uint32)
=======
    class InheritedPaddedStruct < PaddedStruct
    end

    class OverridenInheritedPaddedStruct < PaddedStruct
      padding true
>>>>>>> 7c90f9ba
    end
  end

  let(:struct_class) { TestBinaryStruct::SimpleStruct }

  describe ".type_system" do
    subject { Class.new(described_class) }

    it "must default to Ronin::Support::Binary::CTypes" do
      expect(subject.type_system).to be(Ronin::Support::Binary::CTypes)
    end
  end

<<<<<<< HEAD
    it "should set integers to 0" do
      expect(subject[:int]).to eq(0)
    end

    it "should set arrays of integers to [0, ...]" do
      expect(subject[:int_array]).to eq([0, 0])
    end

    it "should set floats to 0.0" do
      expect(subject[:float]).to eq(0.0)
    end

    it "should set arrays of floats to [0.0, ...]" do
      expect(subject[:float_array]).to eq([0.0, 0.0])
    end

    it "should set chars to '\\0'" do
      expect(subject[:char]).to eq("\0")
    end

    it "should set arrays of chars to ''" do
      expect(subject[:char_array]).to eq('')
    end

    it "should set strings to ''" do
      expect(subject[:string]).to eq('')
    end

    it "should initialize nested structs" do
      expect(subject[:struct][:int]).to eq(0)
    end

    it "should initialize arrays of nested structs" do
      expect(subject[:struct_array][0][:int]).to eq(0)
      expect(subject[:struct_array][1][:int]).to eq(0)
=======
  describe ".platform" do
    subject { Class.new(described_class) }

    it "must default to {}" do
      expect(subject.platform).to eq({})
    end

    context "when `platform endian: ...` is called within the Struct class" do
      subject { TestBinaryStruct::StructWithPlatformSet }

      it "must populate .platform with the given keywords" do
        expect(subject.platform).to eq(
          {endian: nil, arch: :arm64, os: nil}
        )
      end

      it "must set .type_system using CTypes.platform(...)" do
        expect(subject.type_system).to be(
          Ronin::Support::Binary::CTypes.platform(**subject.platform)
        )
      end

      context "and when the Struct class is inherited" do
        subject { TestBinaryStruct::InheritedStructWithPlatformSet }

        it "must inherit the .endian value from the superclass" do
          expect(subject.platform).to be(subject.superclass.platform)
        end

        it "must inherit the .type_system value from the superclass" do
          expect(subject.type_system).to be(subject.superclass.type_system)
        end

        context "but the Struct class overrides the inherited .arch value" do
          subject { TestBinaryStruct::OverridenInheritedStructWithPlatformSet }

          it "must set .endian to the new value" do
            expect(subject.platform).to eq(
              {endian: nil, arch: :arm, os: nil}
            )
          end

          it "must set .type_system to the new CTypes:: module for the new endian-ness" do
            expect(subject.type_system).to be(
              Ronin::Support::Binary::CTypes.platform(**subject.platform)
            )
          end

          it "must re-resolve the Struct member types using the new .type_system" do
            member_type_name = subject.members[:foo].type_signature
            struct_type      = subject.type.struct_type

            expect(struct_type.members[:foo].type).to eq(
              subject.type_system[member_type_name]
            )
          end
        end
      end
>>>>>>> 7c90f9ba
    end
  end

  describe ".alignment" do
    subject { Class.new(described_class) }

    it "must default to nil" do
      expect(subject.alignment).to be(nil)
    end

<<<<<<< HEAD
    before do
      subject.instance_variable_set('@x',10)
    end

    it "should access the instance variable" do
      expect(subject[:x]).to eq(10)
    end

    it "should still call the underlying reader method" do
      expect(subject).to receive(:x).and_return(10)
=======
    context "when align is called within the Struct class" do
      subject { TestBinaryStruct::AlignedStruct }

      it "must set .alignment to the given alignment value" do
        expect(subject.alignment).to eq(8)
      end

      context "and when the Struct class is inherited" do
        subject { TestBinaryStruct::InheritedAlignedStruct }
>>>>>>> 7c90f9ba

        it "must inherit the .alignment value from the superclass" do
          expect(subject.alignment).to be(subject.superclass.alignment)
        end

        context "but the Struct class overrides the inherited .align value" do
          subject { TestBinaryStruct::OverridenInheritedAlignedStruct }

<<<<<<< HEAD
    it "should raise ArgumentError for unknown fields" do
      expect {
        subject[:foo]
      }.to raise_error(ArgumentError)
=======
          it "must set .alignment to the new value" do
            expect(subject.alignment).to eq(4)
          end
        end
      end
>>>>>>> 7c90f9ba
    end
  end

  describe ".padding" do
    subject { Class.new(described_class) }

    it "must default to true" do
      expect(subject.padding).to be(true)
    end

<<<<<<< HEAD
    before do
      subject.instance_variable_set('@x',0)
    end
=======
    context "when padding is called within the Struct class" do
      subject { TestBinaryStruct::PaddedStruct }
>>>>>>> 7c90f9ba

      it "must set .padding to the given padding value" do
        expect(subject.padding).to eq(false)
      end

<<<<<<< HEAD
      expect(subject.instance_variable_get('@x')).to eq(20)
    end

    it "should still call the underlying writer method" do
      expect(subject).to receive(:x=).with(20)
=======
      context "and when the Struct class is inherited" do
        subject { TestBinaryStruct::InheritedPaddedStruct }

        it "must inherit the .padding value from the superclass" do
          expect(subject.padding).to be(subject.superclass.padding)
        end

        context "but the Struct class overrides the inherited .padding value" do
          subject { TestBinaryStruct::OverridenInheritedPaddedStruct }
>>>>>>> 7c90f9ba

          it "must set .padding to the new value" do
            expect(subject.padding).to be(true)
          end
        end
      end
    end
  end

<<<<<<< HEAD
    it "should raise ArgumentError for unknown fields" do
      expect {
        subject[:foo] = 20
      }.to raise_error(ArgumentError)
=======
  describe ".type_resolver" do
    subject { Class.new(described_class) }

    it "must return a CTypes::TypeResolver initialized with .type_system" do
      type_resolver = subject.type_resolver

      expect(type_resolver).to be_kind_of(
        Ronin::Support::Binary::CTypes::TypeResolver
      )
      expect(type_resolver.types).to be(subject.type_system)
>>>>>>> 7c90f9ba
    end
  end

  describe ".type" do
    subject { TestBinaryStruct::SimpleStruct }

    it "must resolve a CTypes::StructObjectType for the Struct class" do
      type = subject.type

      expect(type).to be_kind_of(Ronin::Support::Binary::CTypes::StructObjectType)
      expect(type.struct_class).to be(subject)
    end
  end

<<<<<<< HEAD
    before do
      subject.x = x
      subject.y = y
    end

    it "should return the values of the fields" do
      expect(subject.values).to eq([x, y])
=======
  describe ".members" do
    context "when the struct class has no members defined" do
      subject { Class.new(described_class) }

      it "must return an empty Hash" do
        expect(subject.members).to eq({})
      end
    end

    context "when the struct class does have members defined" do
      subject { TestBinaryStruct::SimpleStruct }

      it "must return a Hash containing the member names and #{described_class}::Member objects" do
        expect(subject.members.keys).to eq([:foo, :bar, :baz])
        expect(subject.members[:foo]).to be_kind_of(described_class::Member)
        expect(subject.members[:bar]).to be_kind_of(described_class::Member)
        expect(subject.members[:baz]).to be_kind_of(described_class::Member)
      end
>>>>>>> 7c90f9ba
    end

    context "when the struct class inherits from another struct class" do
      subject { TestBinaryStruct::InheritedStruct }

      it "must inherit the members defined in the superclass" do
        expect(subject.members.keys).to eq([:foo, :bar, :baz])
        expect(subject.members[:foo]).to be_kind_of(described_class::Member)
        expect(subject.members[:bar]).to be_kind_of(described_class::Member)
        expect(subject.members[:baz]).to be_kind_of(described_class::Member)
      end

      context "and the struct class defines it's own members" do
        subject { TestBinaryStruct::InheritedStructWithItsOwnMembers }

        let(:struct_superclass) { subject.superclass }

        it "must inherit the members defined in the superclass" do
          expect(subject.members.keys).to include(:foo, :bar, :baz)
          expect(subject.members[:foo]).to be_kind_of(described_class::Member)
          expect(subject.members[:bar]).to be_kind_of(described_class::Member)
          expect(subject.members[:baz]).to be_kind_of(described_class::Member)
        end

        it "must define it's members in the struct class" do
          expect(subject.members.keys).to include(:qux)
          expect(subject.members[:qux]).to be_kind_of(described_class::Member)
        end

<<<<<<< HEAD
      before do
        subject.z.int = z
=======
        it "must not pollute the struct's superclass with it's own members" do
          expect(struct_superclass.members.keys).to include(:foo, :bar, :baz)
          expect(struct_superclass.members[:foo]).to be_kind_of(described_class::Member)
          expect(struct_superclass.members[:bar]).to be_kind_of(described_class::Member)
          expect(struct_superclass.members[:baz]).to be_kind_of(described_class::Member)
        end
>>>>>>> 7c90f9ba
      end
    end
  end

<<<<<<< HEAD
      it "should nest the values of nested structs" do
        expect(subject.values).to eq([x, y, [z]])
=======
  describe ".member" do
    subject do
      Class.new(described_class) do
        member :foo, :int
>>>>>>> 7c90f9ba
      end
    end

    let(:name) { :foo }
    let(:type) { :int }

    it "must add a #{described_class}::Member to .members" do
      expect(subject.members[name]).to be_kind_of(described_class::Member)
    end

    let(:value) { 42 }

    it "must define a reader method for the member" do
      expect(subject.instance_methods).to include(name)

      instance = subject.new(name => value)

<<<<<<< HEAD
      before do
        subject.z[0].int = z
        subject.z[1].int = z
=======
      expect(instance.send(name)).to eq(value)
    end

    it "must define a writer method for the member" do
      expect(subject.instance_methods).to include(:"#{name}=")

      instance = subject.new
      instance.send(:"#{name}=",value)

      expect(instance.send(name)).to eq(value)
    end
  end

  describe ".has_member?" do
    subject { struct_class }

    context "when given a name of a defined member" do
      it "must return true" do
        expect(subject.has_member?(:foo)).to be(true)
>>>>>>> 7c90f9ba
      end
    end

<<<<<<< HEAD
      it "should nest the values of nested structs" do
        expect(subject.values).to eq([x, y, [[z], [z]]])
=======
    context "when the given name does not map to a defined member" do
      it "must return false" do
        expect(subject.has_member?(:xxx)).to be(false)
>>>>>>> 7c90f9ba
      end
    end
  end

  describe "#initialize" do
    context "when given no arguments" do
      subject { struct_class.new }

      it "must initialize #string to a zero buffer the size of the struct" do
        expect(subject.string).to eq(
          ("\0" * struct_class.size).encode(Encoding::ASCII_8BIT)
        )
      end
    end
  end

  describe ".unpack" do
    subject { struct_class }

<<<<<<< HEAD
    before do
      subject.x = 100
      subject.y = 15.0
      subject.z.int = -1
=======
    let(:data) { struct_class.new(foo: 1, bar: -2, baz: 42).to_s }
>>>>>>> 7c90f9ba

    it "must create a new #{described_class} instance with the given data" do
      new_struct = subject.unpack(data)

      expect(new_struct).to be_kind_of(struct_class)
      expect(new_struct.string).to eq(data)
    end
  end

  describe ".read_from" do
    subject { struct_class }

    let(:struct) { subject.new(foo: 0xAABB, bar: -1, baz: 0xCCDD) }
    let(:data)   { struct.pack }
    let(:buffer) { "#{data}AAAAAAA" }
    let(:io)     { StringIO.new(buffer) }

    it "must read .size bytes from the IO object" do
      subject.read_from(io)

<<<<<<< HEAD
    it "should reset fields to their default values" do
      expect(subject.x).to eq(0)
      expect(subject.y).to eq(0.0)
    end

    it "should reinitialize nested structs" do
      expect(subject.z.int).to eq(0)
=======
      expect(io.pos).to eq(struct_class.size)
    end

    it "must return a new Struct instance containing the read data" do
      new_struct = subject.read_from(io)

      expect(new_struct).to be_kind_of(struct_class)
      expect(new_struct.string).to eq(data)
>>>>>>> 7c90f9ba
    end
  end

  subject { struct_class.new }

  describe "#[]" do
    context "when the member's type is a CTypes::ScalarType" do
      context "and the memory has not been written to yet" do
        it "must return the zero-value of the scalar type" do
          expect(subject[:bar]).to eq(0)
        end
      end

<<<<<<< HEAD
      before do
        subject.chars = string
      end

      it "should pack arrays of chars into a String" do
        expect(subject.pack).to eq(packed)
=======
      context "but the memory has been previously written to" do
        let(:new_value) { 42 }

        before { subject[:bar] = new_value }

        it "must return the previously written value" do
          expect(subject[:bar]).to eq(new_value)
        end
>>>>>>> 7c90f9ba
      end
    end

    context "when the member's type is an CTypes::ArrayObjectType" do
      let(:struct_class) { TestBinaryStruct::StructWithAnArray }

      let(:struct_type) { struct_class.type }
      let(:member_name) { :bars }
      let(:member)      { struct_type.members[member_name] }

      it "must return a Binary::Array object" do
        expect(subject[member_name]).to be_kind_of(Ronin::Support::Binary::Array)
      end

<<<<<<< HEAD
      before do
        subject.int = 10
        subject.struct.int = 20
      end

      it "should pack the nested struct fields" do
        expect(subject.pack).to eq(packed)
=======
      it "must cache the returned object" do
        expect(subject[member_name]).to be(subject[member_name])
      end

      it "must use a ByteSlice with the member's offset and size" do
        array = subject[member_name]

        expect(array.string).to be_kind_of(Ronin::Support::Binary::ByteSlice)
        expect(array.string.offset).to eq(member.offset)
        expect(array.string.size).to eq(member.size)
>>>>>>> 7c90f9ba
      end
    end

    context "when the member's type is a CTypes::StructObjectType" do
      let(:struct_class) { TestBinaryStruct::NestedStruct }

      let(:struct_type) { struct_class.type }
      let(:member_name) { :bar }
      let(:member)      { struct_type.members[member_name] }

      it "must return an instance of the nested Struct class" do
        expect(subject[member_name]).to be_kind_of(member.type.struct_class)
      end

      it "must cache the returned object" do
        expect(subject[member_name]).to be(subject[member_name])
      end

<<<<<<< HEAD
      before do
        subject.int = 10
        subject.struct[0].int = 20
        subject.struct[1].int = 30
=======
      it "must use a ByteSlice with the member's offset and size" do
        struct = subject[member_name]

        expect(struct.string).to be_kind_of(Ronin::Support::Binary::ByteSlice)
        expect(struct.string.offset).to eq(member.offset)
        expect(struct.string.size).to eq(member.size)
>>>>>>> 7c90f9ba
      end
    end

    context "when the member name is unknown" do
      let(:name) { :xxx }

<<<<<<< HEAD
      it "should pack the nested fields" do
        expect(subject.pack).to eq(packed)
=======
      it do
        expect {
          subject[name]
        }.to raise_error(ArgumentError,"no such member: #{name.inspect}")
>>>>>>> 7c90f9ba
      end
    end
  end

  describe "#[]=" do
    let(:struct_type) { struct_class.type }

    let(:member_name) { :bar }
    let(:member)      { struct_type.members[member_name] }

    context "when the member's type is a scalar" do
      let(:value) { 42 }

      before { subject[member_name] = value }

<<<<<<< HEAD
        expect(subject.chars).to eq(string)
=======
      it "must write the packed value to the member's offset within #string" do
        field = subject.string[member.offset,member.size]

        expect(field).to eq(member.type.pack(value))
>>>>>>> 7c90f9ba
      end
    end

    context "when the member's type is an CTypes::ArrayObjectType" do
      let(:struct_class) { TestBinaryStruct::StructWithAnArray }
      let(:struct_type)  { struct_class.type }

      let(:member_name) { :bars }
      let(:member)      { struct_type.members[member_name] }

      let(:values) { [0, 1, -2] }

      context "and when given a literal Array of values" do
        let(:packed_values) { member.type.pack(values) }

        before { subject[member_name] = values }

        it "must pack the values using CTypes::ArrayObjectType and write them to the member's offset/size" do
          expect(subject.string[member.offset,member.size]).to eq(packed_values)
        end
      end

      context "and when given another Binary::Array value" do
        let(:array) do
          Ronin::Support::Binary::Array.new(member.type.type, member.type.length).tap do |array|
            array[0] = values[0]
            array[1] = values[1]
            array[2] = values[2]
          end
        end

        before { subject[member_name] = array }

<<<<<<< HEAD
        expect(subject.int).to        eq(10)
        expect(subject.struct.int).to eq(20)
=======
        it "must write the contents of the Binary::Array to the member's offset/size" do
          expect(subject.string[member.offset,member.size]).to eq(array.string)
        end
>>>>>>> 7c90f9ba
      end
    end

    context "when the member's type is a CTypes::StructObjectType" do
      let(:struct_class) { TestBinaryStruct::NestedStruct }

      let(:struct_type) { struct_class.type }
      let(:member_name) { :bar }
      let(:member)      { struct_type.members[member_name] }

      let(:x)    { 42 }
      let(:y)    { -1 }
      let(:hash) { {x: x, y: y} }

      context "and when given a literal Hash of values" do
        let(:packed_hash) { member.type.pack(hash) }

        before { subject[member_name] = hash }

        it "must pack the values using CTypes::StructObjectType and write them to the member's offset/size" do
          expect(subject.string[member.offset,member.size]).to eq(packed_hash)
        end
      end

      context "and when given another Binary::Struct value" do
        let(:substruct_class) { member.type.struct_class  }
        let(:substruct)       { substruct_class.new(hash) }

        before { subject[member_name] = substruct }

        it "must write the contents of the Struct object to the member's offset/size" do
          expect(subject.string[member.offset,member.size]).to eq(substruct.string)
        end
      end
    end

<<<<<<< HEAD
      it "should unpack the nested fields" do
        subject.unpack(packed)
        
        expect(subject.int).to           eq(10)
        expect(subject.struct[0].int).to eq(20)
        expect(subject.struct[1].int).to eq(30)
=======
    context "when the member name is unknown" do
      let(:name)  { :xxx }
      let(:value) { 1 }

      it do
        expect {
          subject[name] = value
        }.to raise_error(ArgumentError,"no such member: #{name.inspect}")
>>>>>>> 7c90f9ba
      end
    end
  end

  describe "#to_s" do
    it "must return the underlying #string" do
      expect(subject.to_s).to eq(subject.string)
    end
  end
end<|MERGE_RESOLUTION|>--- conflicted
+++ resolved
@@ -11,32 +11,6 @@
       member :baz, :uint64
     end
 
-<<<<<<< HEAD
-    it "should return the layout" do
-      expect(subject.class.layout).to eq([
-        :x,
-        :y
-      ])
-    end
-
-    context "when given fields" do
-      it "should populate fields" do
-        expect(subject.class.fields).to eq({
-          :x => [:uint, nil],
-          :y => [:uint, nil]
-        })
-      end
-
-      it "should define reader methods" do
-        expect(subject).to respond_to(:x)
-        expect(subject).to respond_to(:y)
-      end
-
-      it "should define writer methods" do
-        expect(subject).to respond_to(:x=)
-        expect(subject).to respond_to(:y=)
-      end
-=======
     class InheritedStruct < SimpleStruct
     end
 
@@ -54,7 +28,6 @@
       member :foo, :uint16
       member :bar, :int32
       member :baz, (:uint64..)
->>>>>>> 7c90f9ba
     end
 
     class SubStruct < Ronin::Support::Binary::Struct
@@ -62,16 +35,10 @@
       member :y, :int32
     end
 
-<<<<<<< HEAD
-    it "should determine if fields exist" do
-      expect(subject.field?(:x)).to be(true)
-      expect(subject.field?(:foo)).to be(false)
-=======
     class NestedStruct < Ronin::Support::Binary::Struct
       member :foo, :uint16
       member :bar, SubStruct
       member :baz, :uint64
->>>>>>> 7c90f9ba
     end
 
     class StructWithPlatformSet < Ronin::Support::Binary::Struct
@@ -80,26 +47,16 @@
       member :foo, :uint16
     end
 
-<<<<<<< HEAD
-    it "should return the endianness of the Struct" do
-      expect(subject.endian).to eq(:little)
-=======
     class InheritedStructWithPlatformSet < StructWithPlatformSet
->>>>>>> 7c90f9ba
     end
 
     class OverridenInheritedStructWithPlatformSet < InheritedStructWithPlatformSet
       platform arch: :arm
     end
 
-<<<<<<< HEAD
-        expect(subject.endian).to eq(:big)
-      end
-=======
     class AlignedStruct < Ronin::Support::Binary::Struct
       align 8
       member :foo, :uint16
->>>>>>> 7c90f9ba
     end
 
     class InheritedAlignedStruct < AlignedStruct
@@ -114,20 +71,11 @@
       member :foo, :uint16
     end
 
-<<<<<<< HEAD
-    it "should register a new type in typedefs" do
-      expect(subject.typedefs).to have_key(:test_t)
-    end
-
-    it "should resolve the existing type" do
-      expect(subject.typedefs[:test_t]).to eq(:uint32)
-=======
     class InheritedPaddedStruct < PaddedStruct
     end
 
     class OverridenInheritedPaddedStruct < PaddedStruct
       padding true
->>>>>>> 7c90f9ba
     end
   end
 
@@ -141,43 +89,6 @@
     end
   end
 
-<<<<<<< HEAD
-    it "should set integers to 0" do
-      expect(subject[:int]).to eq(0)
-    end
-
-    it "should set arrays of integers to [0, ...]" do
-      expect(subject[:int_array]).to eq([0, 0])
-    end
-
-    it "should set floats to 0.0" do
-      expect(subject[:float]).to eq(0.0)
-    end
-
-    it "should set arrays of floats to [0.0, ...]" do
-      expect(subject[:float_array]).to eq([0.0, 0.0])
-    end
-
-    it "should set chars to '\\0'" do
-      expect(subject[:char]).to eq("\0")
-    end
-
-    it "should set arrays of chars to ''" do
-      expect(subject[:char_array]).to eq('')
-    end
-
-    it "should set strings to ''" do
-      expect(subject[:string]).to eq('')
-    end
-
-    it "should initialize nested structs" do
-      expect(subject[:struct][:int]).to eq(0)
-    end
-
-    it "should initialize arrays of nested structs" do
-      expect(subject[:struct_array][0][:int]).to eq(0)
-      expect(subject[:struct_array][1][:int]).to eq(0)
-=======
   describe ".platform" do
     subject { Class.new(described_class) }
 
@@ -236,7 +147,6 @@
           end
         end
       end
->>>>>>> 7c90f9ba
     end
   end
 
@@ -247,18 +157,6 @@
       expect(subject.alignment).to be(nil)
     end
 
-<<<<<<< HEAD
-    before do
-      subject.instance_variable_set('@x',10)
-    end
-
-    it "should access the instance variable" do
-      expect(subject[:x]).to eq(10)
-    end
-
-    it "should still call the underlying reader method" do
-      expect(subject).to receive(:x).and_return(10)
-=======
     context "when align is called within the Struct class" do
       subject { TestBinaryStruct::AlignedStruct }
 
@@ -268,7 +166,6 @@
 
       context "and when the Struct class is inherited" do
         subject { TestBinaryStruct::InheritedAlignedStruct }
->>>>>>> 7c90f9ba
 
         it "must inherit the .alignment value from the superclass" do
           expect(subject.alignment).to be(subject.superclass.alignment)
@@ -277,18 +174,11 @@
         context "but the Struct class overrides the inherited .align value" do
           subject { TestBinaryStruct::OverridenInheritedAlignedStruct }
 
-<<<<<<< HEAD
-    it "should raise ArgumentError for unknown fields" do
-      expect {
-        subject[:foo]
-      }.to raise_error(ArgumentError)
-=======
           it "must set .alignment to the new value" do
             expect(subject.alignment).to eq(4)
           end
         end
       end
->>>>>>> 7c90f9ba
     end
   end
 
@@ -299,26 +189,13 @@
       expect(subject.padding).to be(true)
     end
 
-<<<<<<< HEAD
-    before do
-      subject.instance_variable_set('@x',0)
-    end
-=======
     context "when padding is called within the Struct class" do
       subject { TestBinaryStruct::PaddedStruct }
->>>>>>> 7c90f9ba
 
       it "must set .padding to the given padding value" do
         expect(subject.padding).to eq(false)
       end
 
-<<<<<<< HEAD
-      expect(subject.instance_variable_get('@x')).to eq(20)
-    end
-
-    it "should still call the underlying writer method" do
-      expect(subject).to receive(:x=).with(20)
-=======
       context "and when the Struct class is inherited" do
         subject { TestBinaryStruct::InheritedPaddedStruct }
 
@@ -328,7 +205,6 @@
 
         context "but the Struct class overrides the inherited .padding value" do
           subject { TestBinaryStruct::OverridenInheritedPaddedStruct }
->>>>>>> 7c90f9ba
 
           it "must set .padding to the new value" do
             expect(subject.padding).to be(true)
@@ -338,12 +214,6 @@
     end
   end
 
-<<<<<<< HEAD
-    it "should raise ArgumentError for unknown fields" do
-      expect {
-        subject[:foo] = 20
-      }.to raise_error(ArgumentError)
-=======
   describe ".type_resolver" do
     subject { Class.new(described_class) }
 
@@ -354,7 +224,6 @@
         Ronin::Support::Binary::CTypes::TypeResolver
       )
       expect(type_resolver.types).to be(subject.type_system)
->>>>>>> 7c90f9ba
     end
   end
 
@@ -369,15 +238,6 @@
     end
   end
 
-<<<<<<< HEAD
-    before do
-      subject.x = x
-      subject.y = y
-    end
-
-    it "should return the values of the fields" do
-      expect(subject.values).to eq([x, y])
-=======
   describe ".members" do
     context "when the struct class has no members defined" do
       subject { Class.new(described_class) }
@@ -396,7 +256,6 @@
         expect(subject.members[:bar]).to be_kind_of(described_class::Member)
         expect(subject.members[:baz]).to be_kind_of(described_class::Member)
       end
->>>>>>> 7c90f9ba
     end
 
     context "when the struct class inherits from another struct class" do
@@ -426,30 +285,20 @@
           expect(subject.members[:qux]).to be_kind_of(described_class::Member)
         end
 
-<<<<<<< HEAD
-      before do
-        subject.z.int = z
-=======
         it "must not pollute the struct's superclass with it's own members" do
           expect(struct_superclass.members.keys).to include(:foo, :bar, :baz)
           expect(struct_superclass.members[:foo]).to be_kind_of(described_class::Member)
           expect(struct_superclass.members[:bar]).to be_kind_of(described_class::Member)
           expect(struct_superclass.members[:baz]).to be_kind_of(described_class::Member)
         end
->>>>>>> 7c90f9ba
-      end
-    end
-  end
-
-<<<<<<< HEAD
-      it "should nest the values of nested structs" do
-        expect(subject.values).to eq([x, y, [z]])
-=======
+      end
+    end
+  end
+
   describe ".member" do
     subject do
       Class.new(described_class) do
         member :foo, :int
->>>>>>> 7c90f9ba
       end
     end
 
@@ -467,11 +316,6 @@
 
       instance = subject.new(name => value)
 
-<<<<<<< HEAD
-      before do
-        subject.z[0].int = z
-        subject.z[1].int = z
-=======
       expect(instance.send(name)).to eq(value)
     end
 
@@ -491,18 +335,12 @@
     context "when given a name of a defined member" do
       it "must return true" do
         expect(subject.has_member?(:foo)).to be(true)
->>>>>>> 7c90f9ba
-      end
-    end
-
-<<<<<<< HEAD
-      it "should nest the values of nested structs" do
-        expect(subject.values).to eq([x, y, [[z], [z]]])
-=======
+      end
+    end
+
     context "when the given name does not map to a defined member" do
       it "must return false" do
         expect(subject.has_member?(:xxx)).to be(false)
->>>>>>> 7c90f9ba
       end
     end
   end
@@ -522,14 +360,7 @@
   describe ".unpack" do
     subject { struct_class }
 
-<<<<<<< HEAD
-    before do
-      subject.x = 100
-      subject.y = 15.0
-      subject.z.int = -1
-=======
     let(:data) { struct_class.new(foo: 1, bar: -2, baz: 42).to_s }
->>>>>>> 7c90f9ba
 
     it "must create a new #{described_class} instance with the given data" do
       new_struct = subject.unpack(data)
@@ -550,15 +381,6 @@
     it "must read .size bytes from the IO object" do
       subject.read_from(io)
 
-<<<<<<< HEAD
-    it "should reset fields to their default values" do
-      expect(subject.x).to eq(0)
-      expect(subject.y).to eq(0.0)
-    end
-
-    it "should reinitialize nested structs" do
-      expect(subject.z.int).to eq(0)
-=======
       expect(io.pos).to eq(struct_class.size)
     end
 
@@ -567,7 +389,6 @@
 
       expect(new_struct).to be_kind_of(struct_class)
       expect(new_struct.string).to eq(data)
->>>>>>> 7c90f9ba
     end
   end
 
@@ -581,14 +402,6 @@
         end
       end
 
-<<<<<<< HEAD
-      before do
-        subject.chars = string
-      end
-
-      it "should pack arrays of chars into a String" do
-        expect(subject.pack).to eq(packed)
-=======
       context "but the memory has been previously written to" do
         let(:new_value) { 42 }
 
@@ -597,7 +410,6 @@
         it "must return the previously written value" do
           expect(subject[:bar]).to eq(new_value)
         end
->>>>>>> 7c90f9ba
       end
     end
 
@@ -612,15 +424,6 @@
         expect(subject[member_name]).to be_kind_of(Ronin::Support::Binary::Array)
       end
 
-<<<<<<< HEAD
-      before do
-        subject.int = 10
-        subject.struct.int = 20
-      end
-
-      it "should pack the nested struct fields" do
-        expect(subject.pack).to eq(packed)
-=======
       it "must cache the returned object" do
         expect(subject[member_name]).to be(subject[member_name])
       end
@@ -631,7 +434,6 @@
         expect(array.string).to be_kind_of(Ronin::Support::Binary::ByteSlice)
         expect(array.string.offset).to eq(member.offset)
         expect(array.string.size).to eq(member.size)
->>>>>>> 7c90f9ba
       end
     end
 
@@ -650,34 +452,22 @@
         expect(subject[member_name]).to be(subject[member_name])
       end
 
-<<<<<<< HEAD
-      before do
-        subject.int = 10
-        subject.struct[0].int = 20
-        subject.struct[1].int = 30
-=======
       it "must use a ByteSlice with the member's offset and size" do
         struct = subject[member_name]
 
         expect(struct.string).to be_kind_of(Ronin::Support::Binary::ByteSlice)
         expect(struct.string.offset).to eq(member.offset)
         expect(struct.string.size).to eq(member.size)
->>>>>>> 7c90f9ba
       end
     end
 
     context "when the member name is unknown" do
       let(:name) { :xxx }
 
-<<<<<<< HEAD
-      it "should pack the nested fields" do
-        expect(subject.pack).to eq(packed)
-=======
       it do
         expect {
           subject[name]
         }.to raise_error(ArgumentError,"no such member: #{name.inspect}")
->>>>>>> 7c90f9ba
       end
     end
   end
@@ -693,14 +483,10 @@
 
       before { subject[member_name] = value }
 
-<<<<<<< HEAD
-        expect(subject.chars).to eq(string)
-=======
       it "must write the packed value to the member's offset within #string" do
         field = subject.string[member.offset,member.size]
 
         expect(field).to eq(member.type.pack(value))
->>>>>>> 7c90f9ba
       end
     end
 
@@ -734,14 +520,9 @@
 
         before { subject[member_name] = array }
 
-<<<<<<< HEAD
-        expect(subject.int).to        eq(10)
-        expect(subject.struct.int).to eq(20)
-=======
         it "must write the contents of the Binary::Array to the member's offset/size" do
           expect(subject.string[member.offset,member.size]).to eq(array.string)
         end
->>>>>>> 7c90f9ba
       end
     end
 
@@ -778,14 +559,6 @@
       end
     end
 
-<<<<<<< HEAD
-      it "should unpack the nested fields" do
-        subject.unpack(packed)
-        
-        expect(subject.int).to           eq(10)
-        expect(subject.struct[0].int).to eq(20)
-        expect(subject.struct[1].int).to eq(30)
-=======
     context "when the member name is unknown" do
       let(:name)  { :xxx }
       let(:value) { 1 }
@@ -794,7 +567,6 @@
         expect {
           subject[name] = value
         }.to raise_error(ArgumentError,"no such member: #{name.inspect}")
->>>>>>> 7c90f9ba
       end
     end
   end
