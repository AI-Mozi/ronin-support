require 'spec_helper'
require 'ronin/binary/struct'

describe Binary::Struct do
  describe "layout" do
    subject do
      struct = Class.new(described_class)
      struct.class_eval do
        layout :x, :uint,
               :y, :uint
      end

      struct.new
    end

    it "should return the layout" do
      expect(subject.class.layout).to eq([
        :x,
        :y
      ])
    end

    context "when given fields" do
      it "should populate fields" do
<<<<<<< HEAD
        expect(subject.class.fields).to eq({
          :x => [:uint, nil],
          :y => [:uint, nil]
        })
=======
        subject.class.fields.should == {
          x: [:uint, nil],
          y: [:uint, nil]
        }
>>>>>>> d97f93a0
      end

      it "should define reader methods" do
        expect(subject).to respond_to(:x)
        expect(subject).to respond_to(:y)
      end

      it "should define writer methods" do
        expect(subject).to respond_to(:x=)
        expect(subject).to respond_to(:y=)
      end
    end
  end

  describe "field?" do
    subject do
      struct = Class.new(described_class)
      struct.class_eval { layout :x, :uint }
      struct
    end

    it "should determine if fields exist" do
      expect(subject.field?(:x)).to be(true)
      expect(subject.field?(:foo)).to be(false)
    end
  end

  describe "endian" do
    subject do
      struct = Class.new(described_class)
      struct.class_eval { endian :little }
      struct
    end

    it "should return the endianness of the Struct" do
      expect(subject.endian).to eq(:little)
    end

    context "when given an argument" do
      it "should set the endianness" do
        subject.endian :big

        expect(subject.endian).to eq(:big)
      end
    end
  end

  describe "typedefs" do
  end

  describe "typedef" do
    subject do
      struct = Class.new(described_class)
      struct.class_eval do
        typedef :uint32_t, :test_t
      end

      struct
    end

    it "should register a new type in typedefs" do
      expect(subject.typedefs).to have_key(:test_t)
    end

    it "should resolve the existing type" do
      expect(subject.typedefs[:test_t]).to eq(:uint32)
    end
  end

  describe "#initialize" do
    subject do
      struct = Class.new(described_class)
      struct.class_eval do
        nested_struct = Class.new(Ronin::Binary::Struct)
        nested_struct.class_eval do
          layout :int, :uint
        end

        layout :int,          :uint,
               :int_array,    [:uint, 2],
               :float,        :float,
               :float_array,  [:float, 2],
               :char,         :char,
               :char_array,   [:char, 2],
               :string,       :string,
               :struct,       nested_struct,
               :struct_array, [nested_struct, 2]
      end

      struct.new
    end

    it "should set integers to 0" do
      expect(subject[:int]).to eq(0)
    end

    it "should set arrays of integers to [0, ...]" do
      expect(subject[:int_array]).to eq([0, 0])
    end

    it "should set floats to 0.0" do
      expect(subject[:float]).to eq(0.0)
    end

    it "should set arrays of floats to [0.0, ...]" do
      expect(subject[:float_array]).to eq([0.0, 0.0])
    end

    it "should set chars to '\\0'" do
      expect(subject[:char]).to eq("\0")
    end

    it "should set arrays of chars to ''" do
      expect(subject[:char_array]).to eq('')
    end

    it "should set strings to ''" do
      expect(subject[:string]).to eq('')
    end

    it "should initialize nested structs" do
      expect(subject[:struct][:int]).to eq(0)
    end

    it "should initialize arrays of nested structs" do
      expect(subject[:struct_array][0][:int]).to eq(0)
      expect(subject[:struct_array][1][:int]).to eq(0)
    end
  end

  describe "#[]" do
    subject do
      struct_class = Class.new(described_class)
      struct_class.class_eval do
        layout :x, :uint,
               :y, :uint
      end

<<<<<<< HEAD
      struct.new
    end

    before do
      subject.instance_variable_set('@x',10)
=======
      struct_class.new.tap do |struct|
        struct.instance_variable_set('@x',10)
      end
>>>>>>> d97f93a0
    end

    it "should access the instance variable" do
      expect(subject[:x]).to eq(10)
    end

    it "should still call the underlying reader method" do
      expect(subject).to receive(:x).and_return(10)

      subject[:x]
    end

    it "should raise ArgumentError for unknown fields" do
      expect {
        subject[:foo]
      }.to raise_error(ArgumentError)
    end
  end

  describe "#[]=" do
    subject do
      struct = Class.new(described_class)
      struct.class_eval do
        layout :x, :uint,
               :y, :uint
      end

      struct.new
    end

    before do
      subject.instance_variable_set('@x',0)
    end

    it "should set the underlying instance variable" do
      subject[:x] = 20

      expect(subject.instance_variable_get('@x')).to eq(20)
    end

    it "should still call the underlying writer method" do
      expect(subject).to receive(:x=).with(20)

      subject[:x] = 20
    end

    it "should raise ArgumentError for unknown fields" do
      expect {
        subject[:foo] = 20
      }.to raise_error(ArgumentError)
    end
  end

  describe "#values" do
    let(:x) { 10 }
    let(:y) { 20 }

    subject do
      struct = Class.new(described_class)
      struct.class_eval do
        layout :x, :uint,
               :y, :uint
      end

      struct.new
    end

    before do
      subject.x = x
      subject.y = y
    end

    it "should return the values of the fields" do
      expect(subject.values).to eq([x, y])
    end

    context "nested structs" do
      let(:z) { 30 }

      subject do
        struct = Class.new(described_class)
        struct.class_eval do
          nested_struct = Class.new(Ronin::Binary::Struct)
          nested_struct.class_eval do
            layout :int, :uint
          end

          layout :x, :uint,
                 :y, :uint,
                 :z, nested_struct
        end

        struct.new
      end

      before do
        subject.z.int = z
      end

      it "should nest the values of nested structs" do
        expect(subject.values).to eq([x, y, [z]])
      end
    end

    context "arrays of nested structs" do
      let(:z) { 30 }

      subject do
        struct = Class.new(described_class)
        struct.class_eval do
          nested_struct = Class.new(Ronin::Binary::Struct)
          nested_struct.class_eval do
            layout :int, :uint
          end

          layout :x, :uint,
                 :y, :uint,
                 :z, [nested_struct, 2]
        end

        struct.new
      end

      before do
        subject.z[0].int = z
        subject.z[1].int = z
      end

      it "should nest the values of nested structs" do
        expect(subject.values).to eq([x, y, [[z], [z]]])
      end
    end
  end

  describe "#clear" do
    subject do
      struct_class = Class.new(described_class)
      struct_class.class_eval do
        nested_struct_class = Class.new(Ronin::Binary::Struct)
        nested_struct_class.class_eval do
          layout :int, :int
        end

        layout :x, :uint,
               :y, :float,
               :z, nested_struct_class
      end

      struct_class.new.tap do |struct|
        struct.x = 100
        struct.y = 15.0
        struct.z.int = -1
      end
    end

<<<<<<< HEAD
    before do
      subject.x = 100
      subject.y = 15.0
      subject.z.int = -1

      subject.clear
    end
=======
    before { subject.clear }
>>>>>>> d97f93a0

    it "should reset fields to their default values" do
      expect(subject.x).to eq(0)
      expect(subject.y).to eq(0.0)
    end

    it "should reinitialize nested structs" do
      expect(subject.z.int).to eq(0)
    end
  end

  describe "#pack" do
    context "arrays of chars" do
      let(:string) { "hello" }
      let(:packed) { string.ljust(10,"\0") }

      subject do
        struct = Class.new(described_class)
        struct.class_eval do
          layout :chars, [:char, 10]
        end

        struct.new
      end

      before do
        subject.chars = string
      end

      it "should pack arrays of chars into a String" do
        expect(subject.pack).to eq(packed)
      end
    end

    context "structs" do
      let(:packed) { "\x0a\x00\x14\x00\x00\x00" }

      subject do
        struct = Class.new(described_class)
        struct.class_eval do
          nested_struct = Class.new(Ronin::Binary::Struct)
          nested_struct.class_eval do
            layout :int, :uint32_le
          end

          layout :int,    :uint16_le,
                 :struct, nested_struct
        end

        struct.new
      end

      before do
        subject.int = 10
        subject.struct.int = 20
      end

      it "should pack the nested struct fields" do
        expect(subject.pack).to eq(packed)
      end
    end

    context "arrays of structs" do
      let(:packed) { "\x0a\x00\x14\x00\x00\x00\x1e\x00\x00\x00" }

      subject do
        struct = Class.new(described_class)
        struct.class_eval do
          nested_struct = Class.new(Ronin::Binary::Struct)
          nested_struct.class_eval do
            layout :int, :uint32_le
          end

          layout :int,    :uint16_le,
                 :struct, [nested_struct, 2]
        end

        struct.new
      end

      before do
        subject.int = 10
        subject.struct[0].int = 20
        subject.struct[1].int = 30
      end

      it "should pack the nested fields" do
        expect(subject.pack).to eq(packed)
      end
    end
  end

  describe "#unpack" do
    context "arrays of chars" do
      let(:string) { "hello" }
      let(:packed) { string.ljust(10,"\0") }

      subject do
        struct = Class.new(described_class)
        struct.class_eval do
          layout :chars, [:char, 10]
        end

        struct.new
      end

      it "should unpack arrays of chars into a String" do
        subject.unpack(packed)

        expect(subject.chars).to eq(string)
      end
    end

    context "structs" do
      let(:packed) { "\x0a\x00\x14\x00\x00\x00" }

      subject do
        struct = Class.new(described_class)
        struct.class_eval do
          nested_struct = Class.new(Ronin::Binary::Struct)
          nested_struct.class_eval do
            layout :int, :uint32_le
          end

          layout :int,    :uint16_le,
                 :struct, nested_struct
        end

        struct.new
      end

      it "should unpack the nested struct fields" do
        subject.unpack(packed)

        expect(subject.int).to        eq(10)
        expect(subject.struct.int).to eq(20)
      end
    end

    context "arrays of structs" do
      let(:packed) { "\x0a\x00\x14\x00\x00\x00\x1e\x00\x00\x00" }

      subject do
        struct = Class.new(described_class)
        struct.class_eval do
          nested_struct = Class.new(Ronin::Binary::Struct)
          nested_struct.class_eval do
            layout :int, :uint32_le
          end

          layout :int,    :uint16_le,
                 :struct, [nested_struct, 2]
        end

        struct.new
      end

      it "should unpack the nested fields" do
        subject.unpack(packed)
        
        expect(subject.int).to           eq(10)
        expect(subject.struct[0].int).to eq(20)
        expect(subject.struct[1].int).to eq(30)
      end
    end
  end
end<|MERGE_RESOLUTION|>--- conflicted
+++ resolved
@@ -22,17 +22,10 @@
 
     context "when given fields" do
       it "should populate fields" do
-<<<<<<< HEAD
         expect(subject.class.fields).to eq({
-          :x => [:uint, nil],
-          :y => [:uint, nil]
-        })
-=======
-        subject.class.fields.should == {
           x: [:uint, nil],
           y: [:uint, nil]
-        }
->>>>>>> d97f93a0
+        })
       end
 
       it "should define reader methods" do
@@ -171,17 +164,11 @@
                :y, :uint
       end
 
-<<<<<<< HEAD
-      struct.new
+      struct_class.new
     end
 
     before do
       subject.instance_variable_set('@x',10)
-=======
-      struct_class.new.tap do |struct|
-        struct.instance_variable_set('@x',10)
-      end
->>>>>>> d97f93a0
     end
 
     it "should access the instance variable" do
@@ -330,14 +317,9 @@
                :z, nested_struct_class
       end
 
-      struct_class.new.tap do |struct|
-        struct.x = 100
-        struct.y = 15.0
-        struct.z.int = -1
-      end
-    end
-
-<<<<<<< HEAD
+      struct_class.new
+    end
+
     before do
       subject.x = 100
       subject.y = 15.0
@@ -345,9 +327,6 @@
 
       subject.clear
     end
-=======
-    before { subject.clear }
->>>>>>> d97f93a0
 
     it "should reset fields to their default values" do
       expect(subject.x).to eq(0)
