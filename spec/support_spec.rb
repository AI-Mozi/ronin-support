require 'spec_helper'
require 'ronin/support'

<<<<<<< HEAD
describe Support do
  it "should have a version" do
    expect(subject.const_defined?('VERSION')).to be(true)
=======
describe Ronin::Support do
  it "must have a version" do
    expect(subject.const_defined?('VERSION')).to be(true)
  end

  it "must include `Ronin::Support::Mixin`" do
    expect(subject).to include(Ronin::Support::Mixin)
>>>>>>> 7c90f9ba
  end
end<|MERGE_RESOLUTION|>--- conflicted
+++ resolved
@@ -1,11 +1,6 @@
 require 'spec_helper'
 require 'ronin/support'
 
-<<<<<<< HEAD
-describe Support do
-  it "should have a version" do
-    expect(subject.const_defined?('VERSION')).to be(true)
-=======
 describe Ronin::Support do
   it "must have a version" do
     expect(subject.const_defined?('VERSION')).to be(true)
@@ -13,6 +8,5 @@
 
   it "must include `Ronin::Support::Mixin`" do
     expect(subject).to include(Ronin::Support::Mixin)
->>>>>>> 7c90f9ba
   end
 end