require 'spec_helper'
require 'ronin/formatting/text'

describe String do
  subject { "hello" }

  it "should provide String#format_chars" do
    expect(subject).to respond_to(:format_chars)
  end

  it "should provide String#format_bytes" do
    expect(subject).to respond_to(:format_bytes)
  end

  it "should provide String#random_case" do
    expect(subject).to respond_to(:random_case)
  end

  it "should provide String#insert_before" do
    expect(subject).to respond_to(:insert_before)
  end

  it "should provide String#insert_after" do
    expect(subject).to respond_to(:insert_after)
  end

  it "should provide String#escape" do
    expect(subject).to respond_to(:escape)
  end

  it "should provide String#unescape" do
    expect(subject).to respond_to(:unescape)
  end

  describe "#format_bytes" do
    it "should format each byte in the String" do
      expect(subject.format_bytes { |b|
        sprintf("%%%x",b)
      }).to eq("%68%65%6c%6c%6f")
    end

    it "should format specific bytes in a String" do
<<<<<<< HEAD
      expect(subject.format_bytes(:include => [104, 108]) { |b|
=======
      subject.format_bytes(include: [104, 108]) { |b|
>>>>>>> d97f93a0
        b - 32
      }).to eq('HeLLo')
    end

    it "should not format specific bytes in a String" do
<<<<<<< HEAD
      expect(subject.format_bytes(:exclude => [101, 111]) { |b|
=======
      subject.format_bytes(exclude: [101, 111]) { |b|
>>>>>>> d97f93a0
        b - 32
      }).to eq('HeLLo')
    end

    it "should format ranges of bytes in a String" do
<<<<<<< HEAD
      expect(subject.format_bytes(:include => (104..108)) { |b|
=======
      subject.format_bytes(include: (104..108)) { |b|
>>>>>>> d97f93a0
        b - 32
      }).to eq('HeLLo')
    end

    it "should not format ranges of bytes in a String" do
<<<<<<< HEAD
      expect(subject.format_bytes(:exclude => (104..108)) { |b|
=======
      subject.format_bytes(exclude: (104..108)) { |b|
>>>>>>> d97f93a0
        b - 32
      }).to eq('hEllO')
    end
  end

  describe "#format_chars" do
    it "should format each character in the String" do
      expect(subject.format_chars { |c|
        "#{c}."
      }).to eq("h.e.l.l.o.")
    end

    it "should format specific chars in a String" do
<<<<<<< HEAD
      expect(subject.format_chars(:include => ['h', 'l']) { |c|
=======
      subject.format_chars(include: ['h', 'l']) { |c|
>>>>>>> d97f93a0
        c.upcase
      }).to eq('HeLLo')
    end

    it "should not format specific chars in a String" do
<<<<<<< HEAD
      expect(subject.format_chars(:exclude => ['h', 'l']) { |c|
=======
      subject.format_chars(exclude: ['h', 'l']) { |c|
>>>>>>> d97f93a0
        c.upcase
      }).to eq('hEllO')
    end

    it "should format ranges of chars in a String" do
<<<<<<< HEAD
      expect(subject.format_chars(:include => /[h-l]/) { |c|
=======
      subject.format_chars(include: ('h'..'l')) { |c|
>>>>>>> d97f93a0
        c.upcase
      }).to eq('HeLLo')
    end

    it "should not format ranges of chars in a String" do
<<<<<<< HEAD
      expect(subject.format_chars(:exclude => /[h-l]/) { |c|
=======
      subject.format_chars(exclude: ('h'..'l')) { |c|
>>>>>>> d97f93a0
        c.upcase
      }).to eq('hEllO')
    end
  end

  describe "#random_case" do
    it "should capitalize each character when :probability is 1.0" do
      new_string = subject.random_case(probability: 1.0)

      expect(subject.upcase).to eq(new_string)
    end

    it "should not capitalize any characters when :probability is 0.0" do
      new_string = subject.random_case(probability: 0.0)

      expect(subject).to eq(new_string)
    end
  end

  describe "#insert_before" do
    it "should inject data before a matched String" do
      expect(subject.insert_before('ll','x')).to eq("hexllo")
    end

    it "should inject data before a matched Regexp" do
      expect(subject.insert_before(/l+/,'x')).to eq("hexllo")
    end

    it "should not inject data if no matches are found" do
      expect(subject.insert_before(/x/,'x')).to eq(subject)
    end
  end

  describe "#insert_after" do
    it "should inject data after a matched String" do
      expect(subject.insert_after('ll','x')).to eq("hellxo")
    end

    it "should inject data after a matched Regexp" do
      expect(subject.insert_after(/l+/,'x')).to eq("hellxo")
    end

    it "should not inject data if no matches are found" do
      expect(subject.insert_after(/x/,'x')).to eq(subject)
    end
  end

  describe "#unescape" do
    it "should not unescape a normal String" do
      expect("hello".unescape).to eq("hello")
    end

    it "should unescape a hex String" do
      expect("\\x68\\x65\\x6c\\x6c\\x6f\\x4e".unescape).to eq("hello\x4e")
    end

    it "should unescape an octal String" do
<<<<<<< HEAD
      expect("hello\012".unescape).to eq("hello\n")
=======
      "hello\\012".unescape.should == "hello\n"
>>>>>>> d97f93a0
    end

    it "should unescape control characters" do
      expect("hello\\n".unescape).to eq("hello\n")
    end

    it "should unescape normal characters" do
      expect("hell\\o".unescape).to eq("hello")
    end
  end
end<|MERGE_RESOLUTION|>--- conflicted
+++ resolved
@@ -40,41 +40,25 @@
     end
 
     it "should format specific bytes in a String" do
-<<<<<<< HEAD
-      expect(subject.format_bytes(:include => [104, 108]) { |b|
-=======
-      subject.format_bytes(include: [104, 108]) { |b|
->>>>>>> d97f93a0
+      expect(subject.format_bytes(include: [104, 108]) { |b|
         b - 32
       }).to eq('HeLLo')
     end
 
     it "should not format specific bytes in a String" do
-<<<<<<< HEAD
-      expect(subject.format_bytes(:exclude => [101, 111]) { |b|
-=======
-      subject.format_bytes(exclude: [101, 111]) { |b|
->>>>>>> d97f93a0
+      expect(subject.format_bytes(exclude: [101, 111]) { |b|
         b - 32
       }).to eq('HeLLo')
     end
 
     it "should format ranges of bytes in a String" do
-<<<<<<< HEAD
-      expect(subject.format_bytes(:include => (104..108)) { |b|
-=======
-      subject.format_bytes(include: (104..108)) { |b|
->>>>>>> d97f93a0
+      expect(subject.format_bytes(include: (104..108)) { |b|
         b - 32
       }).to eq('HeLLo')
     end
 
     it "should not format ranges of bytes in a String" do
-<<<<<<< HEAD
-      expect(subject.format_bytes(:exclude => (104..108)) { |b|
-=======
-      subject.format_bytes(exclude: (104..108)) { |b|
->>>>>>> d97f93a0
+      expect(subject.format_bytes(exclude: (104..108)) { |b|
         b - 32
       }).to eq('hEllO')
     end
@@ -88,41 +72,13 @@
     end
 
     it "should format specific chars in a String" do
-<<<<<<< HEAD
-      expect(subject.format_chars(:include => ['h', 'l']) { |c|
-=======
-      subject.format_chars(include: ['h', 'l']) { |c|
->>>>>>> d97f93a0
+      expect(subject.format_chars(include: ['h', 'l']) { |c|
         c.upcase
       }).to eq('HeLLo')
     end
 
     it "should not format specific chars in a String" do
-<<<<<<< HEAD
-      expect(subject.format_chars(:exclude => ['h', 'l']) { |c|
-=======
-      subject.format_chars(exclude: ['h', 'l']) { |c|
->>>>>>> d97f93a0
-        c.upcase
-      }).to eq('hEllO')
-    end
-
-    it "should format ranges of chars in a String" do
-<<<<<<< HEAD
-      expect(subject.format_chars(:include => /[h-l]/) { |c|
-=======
-      subject.format_chars(include: ('h'..'l')) { |c|
->>>>>>> d97f93a0
-        c.upcase
-      }).to eq('HeLLo')
-    end
-
-    it "should not format ranges of chars in a String" do
-<<<<<<< HEAD
-      expect(subject.format_chars(:exclude => /[h-l]/) { |c|
-=======
-      subject.format_chars(exclude: ('h'..'l')) { |c|
->>>>>>> d97f93a0
+      expect(subject.format_chars(exclude: ['h', 'l']) { |c|
         c.upcase
       }).to eq('hEllO')
     end
@@ -180,11 +136,7 @@
     end
 
     it "should unescape an octal String" do
-<<<<<<< HEAD
-      expect("hello\012".unescape).to eq("hello\n")
-=======
-      "hello\\012".unescape.should == "hello\n"
->>>>>>> d97f93a0
+      expect("hello\\012".unescape).to eq("hello\n")
     end
 
     it "should unescape control characters" do
