--- conflicted
+++ resolved
@@ -11,7 +11,6 @@
   end
 
   describe "each_line" do
-<<<<<<< HEAD
     let(:lines) { %w[one two three] }
     let(:path)  { Tempfile.new('ronin-support-File#each_line') }
 
@@ -21,29 +20,17 @@
 
     it "should enumerate over each line in the file" do
       expect(File.each_line(path).to_a).to eq(lines)
-=======
-    before(:all) do
-      @lines = %w[one two three]
-
-      @file = Tempfile.new('ronin-support')
-      @file.puts(*@lines)
-      @file.close
-    end
-
-    it "should enumerate over each line in the file" do
-      subject.each_line(@file.path).to_a.should == @lines
->>>>>>> d97f93a0
     end
   end
 
   describe "each_row" do
-    before(:all) do
-      @rows = [
+    let(:rows) do
+      [
         %w[one two three],
         %w[four five six]
       ]
+    end
 
-<<<<<<< HEAD
     let(:separator) { '|' }
     let(:newline)   { "\r\n" }
     let(:lines)     { rows.map { |row| row.join(separator) }.join(newline) }
@@ -55,25 +42,11 @@
 
     it "should enumerate over each row from each line" do
       expect(File.each_row(path,separator).to_a).to eq(rows)
-=======
-      @separator = '|'
-      @newline   = "\r\n"
-      @lines     = @rows.map { |row| row.join(@separator) }.join(@newline)
-
-      @file = Tempfile.new('ronin-support')
-      @file.write(@lines)
-      @file.close
-    end
-
-    it "should enumerate over each row from each line" do
-      subject.each_row(@file.path,@separator).to_a.should == @rows
->>>>>>> d97f93a0
     end
   end
 
   describe "escape_path" do
     it "should remove null-bytes" do
-<<<<<<< HEAD
       expect(File.escape_path("hello\0world\0")).to eq("helloworld")
     end
 
@@ -83,17 +56,6 @@
 
     it "should remove '.' and '..' directories" do
       expect(File.escape_path("hello/./../world")).to eq("world")
-=======
-      subject.escape_path("hello\0world\0").should == "helloworld"
-    end
-
-    it "should escape home-dir expansions" do
-      subject.escape_path("hello/~world").should == "hello/\\~world"
-    end
-
-    it "should remove '.' and '..' directories" do
-      subject.escape_path("hello/./../world").should == "world"
->>>>>>> d97f93a0
     end
   end
 end