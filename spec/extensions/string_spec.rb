require 'spec_helper'
require 'ronin/extensions/string'

describe String do
  describe "#each_substring" do
    subject { 'hello' }

    it "should enumerate over each sub-string within the String" do
      subject.each_substring do |sub_string|
        expect(subject).to include(sub_string)
      end
    end

    it "should allow passing the string index back" do
      subject.each_substring do |sub_string,index|
        expect(subject[index,sub_string.length]).to eq(sub_string)

        expect(subject).to include(sub_string)
      end
    end

    it "should enumerate over each sub-string of a minimum length" do
      subject.each_substring(2) do |sub_string|
        expect(sub_string.length).to be >= 2

        expect(subject).to include(sub_string)
      end
    end

    it "should return an Enumerator when no block is given" do
      substrings = subject.each_substring
      
      expect(substrings.all? { |sub_string|
        subject.include?(sub_string)
      }).to be(true)
    end
  end

  describe "#each_unique_substring" do
    subject { 'abablol' }

    it "should enumerate over each unique sub-string within the String" do
      seen = []

      subject.each_unique_substring do |sub_string|
        expect(subject).to  include(sub_string)
        expect(seen).to_not include(sub_string)

        seen << sub_string
      end
    end

    it "should enumerate over each sub-string of a minimum length" do
      seen = []

      subject.each_unique_substring(2) do |sub_string|
        expect(sub_string.length).to be >= 2

        expect(subject).to  include(sub_string)
        expect(seen).to_not include(sub_string)

        seen << sub_string
      end
    end

    it "should return an Enumerator when no block is given" do
      seen = subject.each_unique_substring

      expect(seen.all? { |sub_string|
        subject.include?(sub_string)
      }).to be(true)

      seen = seen.to_a

      expect(seen.uniq).to eq(seen)
    end
  end

  describe "#common_prefix" do
    it "should find the common prefix between two Strings" do
      one = 'What is puzzling you is the nature of my game'
      two = 'What is puzzling you is the nature of my name'
      common = 'What is puzzling you is the nature of my '

      expect(one.common_prefix(two)).to eq(common)
    end

    it "should return the common prefix between two Strings with no uncommon postfix" do
      one = "1234"
      two = "12345"
      common = "1234"

      expect(one.common_prefix(two)).to eq(common)
    end

    it "should return an empty String if there is no common prefix" do
      one = 'Tell me people'
      two = 'Whats my name'

      expect(one.common_prefix(two)).to eq('')
    end

    it "should return an empty String if one of the strings is also empty" do
      one = 'Haha'
      two = ''

      expect(one.common_prefix(two)).to eq('')
    end
  end

  describe "#common_suffix" do
    it "should find the common postfix between two Strings" do
      one = 'Tell me baby whats my name'
      two = "Can't you guess my name"
      common = 's my name'

      expect(one.common_suffix(two)).to eq(common)
    end

    it "should return an empty String if there is no common postfix" do
      one = 'You got to right up, stand up'
      two = 'stand up for your rights'

      expect(one.common_suffix(two)).to eq('')
    end

    it "should return an empty String if one of the strings is also empty" do
      one = 'You and I must fight for our rights'
      two = ''

      expect(one.common_suffix(two)).to eq('')
    end
  end

  describe "#uncommon_substring" do
    it "should find the uncommon substring between two Strings" do
      one = "Tell me baby whats my name"
      two = "Tell me honey whats my name"
      uncommon = 'bab'

      expect(one.uncommon_substring(two)).to eq(uncommon)
    end

    it "should find the uncommon substring between two Strings with a common prefix" do
      one = 'You and I must fight for our rights'
      two = 'You and I must fight to survive'
      uncommon = 'for our rights'

      expect(one.uncommon_substring(two)).to eq(uncommon)
    end

    it "should find the uncommon substring between two Strings with a common postfix" do
      one = 'Tell me baby whats my name'
      two = "Can't you guess my name"
      uncommon = 'Tell me baby what'

      expect(one.uncommon_substring(two)).to eq(uncommon)
    end
  end
<<<<<<< HEAD

  if RUBY_VERSION < '1.9.'
    describe "#dump" do
      it "should dump printable strings" do
        expect("hello".dump).to eq('"hello"')
      end

      it "should dump strings containing control characters" do
        expect("hello\n\b\a".dump).to eq('"hello\n\b\a"')
      end

      it "should dump strings containing non-printable characters" do
        expect("hello\x90\x05\xEF".dump).to eq('"hello\x90\x05\xEF"')
      end

      it "should dump the string when calling the inspect method" do
        expect("hello\x90\x05\xEF".inspect).to eq('"hello\x90\x05\xEF"')
      end
    end
  end
=======
>>>>>>> d97f93a0
end<|MERGE_RESOLUTION|>--- conflicted
+++ resolved
@@ -157,27 +157,4 @@
       expect(one.uncommon_substring(two)).to eq(uncommon)
     end
   end
-<<<<<<< HEAD
-
-  if RUBY_VERSION < '1.9.'
-    describe "#dump" do
-      it "should dump printable strings" do
-        expect("hello".dump).to eq('"hello"')
-      end
-
-      it "should dump strings containing control characters" do
-        expect("hello\n\b\a".dump).to eq('"hello\n\b\a"')
-      end
-
-      it "should dump strings containing non-printable characters" do
-        expect("hello\x90\x05\xEF".dump).to eq('"hello\x90\x05\xEF"')
-      end
-
-      it "should dump the string when calling the inspect method" do
-        expect("hello\x90\x05\xEF".inspect).to eq('"hello\x90\x05\xEF"')
-      end
-    end
-  end
-=======
->>>>>>> d97f93a0
 end