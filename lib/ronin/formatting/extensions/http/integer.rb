--- conflicted
+++ resolved
@@ -33,15 +33,10 @@
   #
   # @api public
   #
-<<<<<<< HEAD
-  def uri_encode
-    URI::DEFAULT_PARSER.escape(chr)
-=======
   def uri_encode(*unsafe)
-    unless unsafe.empty? then URI.encode(chr,unsafe.join)
-    else                      URI.encode(chr)
+    unless unsafe.empty? then URI::DEFAULT_PARSER.escape(chr,unsafe.join)
+    else                      URI::DEFAULT_PARSER.escape(chr)
     end
->>>>>>> d97f93a0
   end
 
   #
