--- conflicted
+++ resolved
@@ -40,15 +40,10 @@
   #
   # @api public
   #
-<<<<<<< HEAD
-  def uri_encode
-    URI::DEFAULT_PARSER.escape(self)
-=======
   def uri_encode(*unsafe)
-    unless unsafe.empty? then URI.encode(self,unsafe.join)
-    else                      URI.encode(self)
+    unless unsafe.empty? then URI::DEFAULT_PARSER.escape(self,unsafe.join)
+    else                      URI::DEFAULT_PARSER.escape(self)
     end
->>>>>>> d97f93a0
   end
 
   #
