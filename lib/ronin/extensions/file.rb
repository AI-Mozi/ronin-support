#
# Copyright (c) 2006-2021 Hal Brodigan (postmodern.mod3 at gmail.com)
#
# This file is part of ronin-support.
#
# ronin-support is free software: you can redistribute it and/or modify
# it under the terms of the GNU Lesser General Public License as published
# by the Free Software Foundation, either version 3 of the License, or
# (at your option) any later version.
#
# ronin-support is distributed in the hope that it will be useful,
# but WITHOUT ANY WARRANTY; without even the implied warranty of
# MERCHANTABILITY or FITNESS FOR A PARTICULAR PURPOSE.  See the
# GNU Lesser General Public License for more details.
#
# You should have received a copy of the GNU Lesser General Public License
# along with ronin-support.  If not, see <https://www.gnu.org/licenses/>.
#

class File

  #
  # Reads each line from the file.
  #
  # @param [String] path
  #   The path of the file.
  #
  # @yield [line]
  #   The given block will be passed each line.
  #
  # @yieldparam [String] line
  #   A line from the file, with the trailing newline characters removed.
  #
  # @return [Enumerator]
  #   If no block is given, an Enumerator will be returned.
  #
  # @example
  #   File.each_line('passwords.txt') do |line|
  #     # ...
  #   end
  #
  # @since 0.3.0
  #
  # @api public
  #
  def self.each_line(path)
    return enum_for(__method__,path) unless block_given?

    foreach(path) { |line| yield line.chomp }
  end

  #
  # Reads each row from the file.
  #
  # @param [String] path
  #   The path of the file.
  #
  # @param [Regexp, String] separator
  #   The pattern to split the line by.
  #
  # @yield [row]
  #   The given block will be passed each row.
  #
  # @yieldparam [Array<String>] row
  #   A row from the file.
  #
  # @return [Enumerator]
  #   If no block is given, an Enumerator will be returned.
  #
  # @example
  #   File.each_row('db_dump.txt', '|') do |row|
  #     # ...
  #   end
  #
  # @since 0.3.0
  #
  # @api public
  #
  def self.each_row(path,separator=/\s+/)
    return enum_for(__method__,path,separator) unless block_given?

    each_line(path) { |line| yield line.split(separator) }
  end

<<<<<<< HEAD
  if RUBY_VERSION < '1.9.'
    #
    # Writes the given data to a specified path.
    #
    # @param [String] path
    #   The path of the file to write to.
    #
    # @param [String] data
    #   The data to write to the file.
    #
    # @param [Integer] offset
    #   Optional offset to write the data to.
    #
    # @return [nil]
    #
    # @example
    #   File.write('dump.txt',data)
    #
    # @api public
    #
    def self.write(path,data,offset=0)
      open(path,'w') do |file|
        file.seek(offset)
        file.write(data)
      end
    end
  end

=======
>>>>>>> d97f93a0
  #
  # Escapes a path.
  #
  # @param [String] path
  #   Unescaped path.
  #
  # @return [String]
  #   The escaped path.
  #
  # @api public
  #
  def self.escape_path(path)
    path = path.to_s

    # remove any \0 characters first
    path.tr!("\0",'')

    # remove any home-dir expansions
    path.gsub!('~',"\\~")

    path = expand_path(File.join('/',path))

    # remove the leading slash
    return path[1..-1]
  end

end<|MERGE_RESOLUTION|>--- conflicted
+++ resolved
@@ -82,37 +82,6 @@
     each_line(path) { |line| yield line.split(separator) }
   end
 
-<<<<<<< HEAD
-  if RUBY_VERSION < '1.9.'
-    #
-    # Writes the given data to a specified path.
-    #
-    # @param [String] path
-    #   The path of the file to write to.
-    #
-    # @param [String] data
-    #   The data to write to the file.
-    #
-    # @param [Integer] offset
-    #   Optional offset to write the data to.
-    #
-    # @return [nil]
-    #
-    # @example
-    #   File.write('dump.txt',data)
-    #
-    # @api public
-    #
-    def self.write(path,data,offset=0)
-      open(path,'w') do |file|
-        file.seek(offset)
-        file.write(data)
-      end
-    end
-  end
-
-=======
->>>>>>> d97f93a0
   #
   # Escapes a path.
   #
